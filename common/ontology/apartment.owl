<?xml version="1.0"?>

<!DOCTYPE rdf:RDF [
    <!ENTITY owl "http://www.w3.org/2002/07/owl#" >
    <!ENTITY xsd "http://www.w3.org/2001/XMLSchema#" >
    <!ENTITY owl2xml "http://www.w3.org/2006/12/owl2-xml#" >
    <!ENTITY rdfs "http://www.w3.org/2000/01/rdf-schema#" >
    <!ENTITY rdf "http://www.w3.org/1999/02/22-rdf-syntax-ns#" >
    <!ENTITY apartment "http://apartment.owl#" >
]>

<rdf:RDF xmlns="http://apartment.owl#"
     xml:base="http://apartment.owl"
     xmlns:owl="http://www.w3.org/2002/07/owl#"
     xmlns:rdf="http://www.w3.org/1999/02/22-rdf-syntax-ns#"
     xmlns:xml="http://www.w3.org/XML/1998/namespace"
     xmlns:xsd="http://www.w3.org/2001/XMLSchema#"
     xmlns:rdfs="http://www.w3.org/2000/01/rdf-schema#"
     xmlns:apartment="http://apartment.owl#">
    <owl:Ontology rdf:about="http://apartment.owl"/>



    <!--
    ///////////////////////////////////////////////////////////////////////////////////////
    //
    // Object Properties
    //
    ///////////////////////////////////////////////////////////////////////////////////////
     -->




    <!-- http://apartment.owl#above -->

    <owl:ObjectProperty rdf:about="&apartment;above">
        <owl:inverseOf rdf:resource="&apartment;below"/>
        <rdf:type rdf:resource="http://www.w3.org/2002/07/owl#TransitiveProperty"/>
        <rdfs:domain rdf:resource="&apartment;Object"/>
        <rdfs:range rdf:resource="&apartment;Object"/>
    </owl:ObjectProperty>



    <!-- http://apartment.owl#below -->

    <owl:ObjectProperty rdf:about="&apartment;below">
        <rdf:type rdf:resource="http://www.w3.org/2002/07/owl#TransitiveProperty"/>
    </owl:ObjectProperty>



    <!-- http://apartment.owl#canPlaceOn -->

    <owl:ObjectProperty rdf:about="&apartment;canPlaceOn">
        <rdfs:domain rdf:resource="&apartment;Object"/>
        <rdfs:range rdf:resource="&apartment;Plane"/>
    </owl:ObjectProperty>



    <!-- http://apartment.owl#closeTo -->

    <owl:ObjectProperty rdf:about="&apartment;closeTo">
        <rdf:type rdf:resource="http://www.w3.org/2002/07/owl#SymmetricProperty"/>
        <rdfs:domain rdf:resource="&apartment;Object"/>
        <rdfs:range rdf:resource="&apartment;Object"/>
    </owl:ObjectProperty>



    <!-- http://apartment.owl#closeToWall -->

    <owl:ObjectProperty rdf:about="&apartment;closeToWall">
        <rdfs:subPropertyOf rdf:resource="http://www.w3.org/2002/07/owl#topObjectProperty"/>
        <rdfs:domain rdf:resource="&apartment;Object"/>
        <rdfs:range rdf:resource="&apartment;Wall"/>
    </owl:ObjectProperty>



    <!-- http://apartment.owl#connectedTo -->

    <owl:ObjectProperty rdf:about="&apartment;connectedTo">
        <rdf:type rdf:resource="http://www.w3.org/2002/07/owl#SymmetricProperty"/>
        <rdfs:domain rdf:resource="&apartment;Room"/>
        <rdfs:range rdf:resource="&apartment;Room"/>
    </owl:ObjectProperty>



    <!-- http://apartment.owl#defaultLocation -->

    <owl:ObjectProperty rdf:about="&apartment;defaultLocation">
        <rdf:type rdf:resource="http://www.w3.org/2002/07/owl#FunctionalProperty"/>
        <rdfs:domain rdf:resource="&apartment;Object"/>
        <rdfs:range rdf:resource="&apartment;Furniture"/>
    </owl:ObjectProperty>



    <!-- http://apartment.owl#defaultStoringLocation -->

    <owl:ObjectProperty rdf:about="&apartment;defaultStoringLocation">
        <rdf:type rdf:resource="http://www.w3.org/2002/07/owl#FunctionalProperty"/>
        <rdfs:domain rdf:resource="&apartment;Object"/>
        <rdfs:range rdf:resource="&apartment;Furniture"/>
    </owl:ObjectProperty>



    <!-- http://apartment.owl#hasDoor -->

    <owl:ObjectProperty rdf:about="&apartment;hasDoor">
        <rdf:type rdf:resource="http://www.w3.org/2002/07/owl#FunctionalProperty"/>
        <rdfs:domain rdf:resource="&apartment;Furniture"/>
    </owl:ObjectProperty>



<<<<<<< HEAD
    <owl:ObjectProperty rdf:about="http://apartment#hasPart">
        <owl:inverseOf rdf:resource="http://apartment#isPartOf"/>
=======
    <!-- http://apartment.owl#hasPart -->

    <owl:ObjectProperty rdf:about="&apartment;hasPart">
        <owl:inverseOf rdf:resource="&apartment;hasPart"/>
>>>>>>> 89a6e54f
        <rdfs:comment>This property is used to link objects to their sub-objects such as a cabinet has sub-object drawer.</rdfs:comment>
    </owl:ObjectProperty>



    <!-- http://apartment.owl#inside -->

    <owl:ObjectProperty rdf:about="&apartment;inside">
        <rdfs:domain rdf:resource="&apartment;Object"/>
        <rdfs:range rdf:resource="&apartment;Object"/>
    </owl:ObjectProperty>



    <!-- http://apartment.owl#isAtLocation -->

    <owl:ObjectProperty rdf:about="&apartment;isAtLocation">
        <rdfs:domain rdf:resource="&apartment;NamedPose"/>
        <rdfs:range rdf:resource="&apartment;Location"/>
    </owl:ObjectProperty>



    <!-- http://apartment.owl#isAtNamedPose -->

    <owl:ObjectProperty rdf:about="&apartment;isAtNamedPose">
        <rdfs:range rdf:resource="&apartment;NamedPose"/>
    </owl:ObjectProperty>



    <!-- http://apartment.owl#isPartOf -->

    <owl:ObjectProperty rdf:about="&apartment;isPartOf"/>



    <!-- http://apartment.owl#likelyLocation -->

    <owl:ObjectProperty rdf:about="&apartment;likelyLocation">
        <rdfs:domain rdf:resource="&apartment;Object"/>
        <rdfs:range rdf:resource="&apartment;Furniture"/>
    </owl:ObjectProperty>



    <!-- http://apartment.owl#locatedAt -->

    <owl:ObjectProperty rdf:about="&apartment;locatedAt">
        <rdf:type rdf:resource="http://www.w3.org/2002/07/owl#FunctionalProperty"/>
        <rdfs:domain rdf:resource="&apartment;Object"/>
        <rdfs:range rdf:resource="&apartment;Location"/>
    </owl:ObjectProperty>



    <!-- http://apartment.owl#nextTo -->

    <owl:ObjectProperty rdf:about="&apartment;nextTo">
        <rdf:type rdf:resource="http://www.w3.org/2002/07/owl#SymmetricProperty"/>
        <rdfs:domain rdf:resource="&apartment;Object"/>
        <rdfs:range rdf:resource="&apartment;Object"/>
    </owl:ObjectProperty>



    <!-- http://apartment.owl#objectHasObject -->

    <owl:ObjectProperty rdf:about="&apartment;objectHasObject">
        <rdfs:domain rdf:resource="&apartment;Object"/>
        <rdfs:range rdf:resource="&apartment;Object"/>
    </owl:ObjectProperty>



    <!-- http://apartment.owl#onTopOf -->

    <owl:ObjectProperty rdf:about="&apartment;onTopOf">
        <rdfs:domain rdf:resource="&apartment;Object"/>
        <rdfs:range rdf:resource="&apartment;Object"/>
    </owl:ObjectProperty>



    <!-- http://apartment.owl#oppositeTo -->

    <owl:ObjectProperty rdf:about="&apartment;oppositeTo">
        <rdf:type rdf:resource="http://www.w3.org/2002/07/owl#SymmetricProperty"/>
        <rdfs:domain rdf:resource="&apartment;Object"/>
        <rdfs:range rdf:resource="&apartment;Object"/>
    </owl:ObjectProperty>


<<<<<<< HEAD
    <!-- http://apartment#preferredGraspingStrategy -->
=======

    <!-- http://apartment.owl#orientation -->

    <owl:ObjectProperty rdf:about="&apartment;orientation">
        <rdfs:subPropertyOf rdf:resource="&apartment;pose"/>
    </owl:ObjectProperty>



    <!-- http://apartment.owl#orientationPitch -->

    <owl:ObjectProperty rdf:about="&apartment;orientationPitch">
        <rdfs:subPropertyOf rdf:resource="&apartment;orientation"/>
    </owl:ObjectProperty>



    <!-- http://apartment.owl#orientationRoll -->

    <owl:ObjectProperty rdf:about="&apartment;orientationRoll">
        <rdfs:subPropertyOf rdf:resource="&apartment;orientation"/>
    </owl:ObjectProperty>



    <!-- http://apartment.owl#orientationYaw -->

    <owl:ObjectProperty rdf:about="&apartment;orientationYaw">
        <rdfs:subPropertyOf rdf:resource="&apartment;orientation"/>
    </owl:ObjectProperty>



    <!-- http://apartment.owl#pose -->

    <owl:ObjectProperty rdf:about="&apartment;pose"/>



    <!-- http://apartment.owl#position -->

    <owl:ObjectProperty rdf:about="&apartment;position">
        <rdfs:subPropertyOf rdf:resource="&apartment;pose"/>
    </owl:ObjectProperty>



    <!-- http://apartment.owl#positionX -->

    <owl:ObjectProperty rdf:about="&apartment;positionX">
        <rdfs:subPropertyOf rdf:resource="&apartment;position"/>
    </owl:ObjectProperty>



    <!-- http://apartment.owl#positionY -->

    <owl:ObjectProperty rdf:about="&apartment;positionY">
        <rdfs:subPropertyOf rdf:resource="&apartment;position"/>
    </owl:ObjectProperty>



    <!-- http://apartment.owl#positionZ -->

    <owl:ObjectProperty rdf:about="&apartment;positionZ">
        <rdfs:subPropertyOf rdf:resource="&apartment;position"/>
    </owl:ObjectProperty>


>>>>>>> 89a6e54f

    <!-- http://apartment.owl#preferredGraspingStrategy -->

    <owl:ObjectProperty rdf:about="&apartment;preferredGraspingStrategy">
        <rdfs:domain rdf:resource="&apartment;Object"/>
        <rdfs:range rdf:resource="&apartment;GraspingStrategy"/>
    </owl:ObjectProperty>



    <!-- http://apartment.owl#toTheLeftOf -->

    <owl:ObjectProperty rdf:about="&apartment;toTheLeftOf">
        <owl:inverseOf rdf:resource="&apartment;toTheRightOf"/>
        <rdf:type rdf:resource="http://www.w3.org/2002/07/owl#TransitiveProperty"/>
        <rdfs:domain rdf:resource="&apartment;Object"/>
        <rdfs:range rdf:resource="&apartment;Object"/>
    </owl:ObjectProperty>



    <!-- http://apartment.owl#toTheRightOf -->

    <owl:ObjectProperty rdf:about="&apartment;toTheRightOf">
        <rdf:type rdf:resource="http://www.w3.org/2002/07/owl#TransitiveProperty"/>
    </owl:ObjectProperty>



    <!-- http://apartment.owl#usedFor -->

    <owl:ObjectProperty rdf:about="&apartment;usedFor">
        <rdfs:comment>This property is used to link objects or locations to some utilities such as fridge is usedFor cooling food down.</rdfs:comment>
    </owl:ObjectProperty>



    <!--
    ///////////////////////////////////////////////////////////////////////////////////////
    //
    // Classes
    //
    ///////////////////////////////////////////////////////////////////////////////////////
     -->




    <!-- http://apartment.owl#Alcohol -->

    <owl:Class rdf:about="&apartment;Alcohol">
        <rdfs:subClassOf rdf:resource="&apartment;Drink"/>
    </owl:Class>



    <!-- http://apartment.owl#Apple -->

    <owl:Class rdf:about="&apartment;Apple">
        <rdfs:subClassOf rdf:resource="&apartment;Fruit"/>
    </owl:Class>



    <!-- http://apartment.owl#Appliance -->

    <owl:Class rdf:about="&apartment;Appliance">
        <rdfs:subClassOf rdf:resource="&apartment;Object"/>
    </owl:Class>



    <!-- http://apartment.owl#Baking -->

    <owl:Class rdf:about="&apartment;Baking">
        <rdfs:subClassOf rdf:resource="&apartment;Utility"/>
    </owl:Class>



    <!-- http://apartment.owl#Banana -->

    <owl:Class rdf:about="&apartment;Banana">
        <rdfs:subClassOf rdf:resource="&apartment;Fruit"/>
    </owl:Class>



    <!-- http://apartment.owl#Bed -->

    <owl:Class rdf:about="&apartment;Bed">
        <rdfs:subClassOf rdf:resource="&apartment;Furniture"/>
    </owl:Class>



    <!-- http://apartment.owl#Beef -->

    <owl:Class rdf:about="&apartment;Beef">
        <rdfs:subClassOf rdf:resource="&apartment;Meat"/>
    </owl:Class>



    <!-- http://apartment.owl#Beer -->

    <owl:Class rdf:about="&apartment;Beer">
        <rdfs:subClassOf rdf:resource="&apartment;Alcohol"/>
    </owl:Class>



    <!-- http://apartment.owl#Boiling -->

    <owl:Class rdf:about="&apartment;Boiling">
        <rdfs:subClassOf rdf:resource="&apartment;Utility"/>
    </owl:Class>



    <!-- http://apartment.owl#Bottle -->

    <owl:Class rdf:about="&apartment;Bottle">
        <rdfs:subClassOf rdf:resource="&apartment;DrinkContainer"/>
    </owl:Class>



    <!-- http://apartment.owl#Bowl -->

    <owl:Class rdf:about="&apartment;Bowl">
        <rdfs:subClassOf rdf:resource="&apartment;FoodContainer"/>
    </owl:Class>



    <!-- http://apartment.owl#Bread -->

    <owl:Class rdf:about="&apartment;Bread">
        <rdfs:subClassOf rdf:resource="&apartment;Grain"/>
    </owl:Class>



    <!-- http://apartment.owl#BreadKnife -->

    <owl:Class rdf:about="&apartment;BreadKnife">
        <rdfs:subClassOf rdf:resource="&apartment;KitchenUtensil"/>
    </owl:Class>



    <!-- http://apartment.owl#Broccoli -->

    <owl:Class rdf:about="&apartment;Broccoli">
        <rdfs:subClassOf rdf:resource="&apartment;Vegetable"/>
    </owl:Class>



    <!-- http://apartment.owl#Butter -->

    <owl:Class rdf:about="&apartment;Butter">
        <rdfs:subClassOf rdf:resource="&apartment;Dairy"/>
    </owl:Class>



    <!-- http://apartment.owl#Buttermilk -->

    <owl:Class rdf:about="&apartment;Buttermilk">
        <rdfs:subClassOf rdf:resource="&apartment;Dairy"/>
    </owl:Class>



    <!-- http://apartment.owl#Cabinet -->

    <owl:Class rdf:about="&apartment;Cabinet">
        <rdfs:subClassOf rdf:resource="&apartment;Furniture"/>
    </owl:Class>



    <!-- http://apartment.owl#Cereal -->

    <owl:Class rdf:about="&apartment;Cereal">
        <rdfs:subClassOf rdf:resource="&apartment;Grain"/>
    </owl:Class>



    <!-- http://apartment.owl#Chair -->

    <owl:Class rdf:about="&apartment;Chair">
        <rdfs:subClassOf rdf:resource="&apartment;Furniture"/>
    </owl:Class>



    <!-- http://apartment.owl#Cheese -->

    <owl:Class rdf:about="&apartment;Cheese">
        <rdfs:subClassOf rdf:resource="&apartment;Dairy"/>
    </owl:Class>



    <!-- http://apartment.owl#Chicken -->

    <owl:Class rdf:about="&apartment;Chicken">
        <rdfs:subClassOf rdf:resource="&apartment;Meat"/>
    </owl:Class>



    <!-- http://apartment.owl#ChipsCan -->

    <owl:Class rdf:about="&apartment;ChipsCan">
        <rdfs:subClassOf rdf:resource="&apartment;FoodContainer"/>
    </owl:Class>



    <!-- http://apartment.owl#Clothes -->

    <owl:Class rdf:about="&apartment;Clothes">
        <rdfs:subClassOf rdf:resource="&apartment;Object"/>
    </owl:Class>



    <!-- http://apartment.owl#CoffeeCan -->

    <owl:Class rdf:about="&apartment;CoffeeCan">
        <rdfs:subClassOf rdf:resource="&apartment;FoodContainer"/>
    </owl:Class>



    <!-- http://apartment.owl#CoffeeTable -->

    <owl:Class rdf:about="&apartment;CoffeeTable">
        <rdfs:subClassOf rdf:resource="&apartment;Table"/>
    </owl:Class>



    <!-- http://apartment.owl#Colander -->

    <owl:Class rdf:about="&apartment;Colander">
        <rdfs:subClassOf rdf:resource="&apartment;KitchenUtensil"/>
    </owl:Class>



    <!-- http://apartment.owl#Computer -->

    <owl:Class rdf:about="&apartment;Computer">
        <rdfs:subClassOf rdf:resource="&apartment;Equipment"/>
    </owl:Class>



    <!-- http://apartment.owl#Cookie -->

    <owl:Class rdf:about="&apartment;Cookie">
        <rdfs:subClassOf rdf:resource="&apartment;Snack"/>
    </owl:Class>



    <!-- http://apartment.owl#Cooking -->

    <owl:Class rdf:about="&apartment;Cooking">
        <rdfs:subClassOf rdf:resource="&apartment;Utility"/>
    </owl:Class>



    <!-- http://apartment.owl#CookingUtensil -->

    <owl:Class rdf:about="&apartment;CookingUtensil">
        <rdfs:subClassOf rdf:resource="&apartment;Object"/>
        <rdfs:subClassOf>
            <owl:Restriction>
                <owl:onProperty rdf:resource="&apartment;usedFor"/>
                <owl:someValuesFrom rdf:resource="&apartment;Cooking"/>
            </owl:Restriction>
        </rdfs:subClassOf>
    </owl:Class>



    <!-- http://apartment.owl#Cooling -->

    <owl:Class rdf:about="&apartment;Cooling">
        <rdfs:subClassOf rdf:resource="&apartment;Utility"/>
    </owl:Class>



    <!-- http://apartment.owl#Couch -->

    <owl:Class rdf:about="&apartment;Couch">
        <rdfs:subClassOf rdf:resource="&apartment;Furniture"/>
    </owl:Class>



    <!-- http://apartment.owl#Counter -->

    <owl:Class rdf:about="&apartment;Counter">
        <rdfs:subClassOf rdf:resource="&apartment;Furniture"/>
    </owl:Class>



    <!-- http://apartment.owl#CrackerBox -->

    <owl:Class rdf:about="&apartment;CrackerBox">
        <rdfs:subClassOf rdf:resource="&apartment;FoodContainer"/>
    </owl:Class>



    <!-- http://apartment.owl#Cream -->

    <owl:Class rdf:about="&apartment;Cream">
        <rdfs:subClassOf rdf:resource="&apartment;Dairy"/>
    </owl:Class>



    <!-- http://apartment.owl#Cup -->

    <owl:Class rdf:about="&apartment;Cup">
        <rdfs:subClassOf rdf:resource="&apartment;Drinkware"/>
    </owl:Class>



    <!-- http://apartment.owl#Cupboard -->

    <owl:Class rdf:about="&apartment;Cupboard">
        <rdfs:subClassOf rdf:resource="&apartment;Furniture"/>
        <rdfs:subClassOf rdf:resource="&apartment;ObjectContainer"/>
    </owl:Class>



    <!-- http://apartment.owl#Dairy -->

    <owl:Class rdf:about="&apartment;Dairy">
        <rdfs:subClassOf rdf:resource="&apartment;Food"/>
    </owl:Class>



    <!-- http://apartment.owl#DiningRoom -->

    <owl:Class rdf:about="&apartment;DiningRoom">
        <rdfs:subClassOf rdf:resource="&apartment;Room"/>
    </owl:Class>



    <!-- http://apartment.owl#DiningTable -->

    <owl:Class rdf:about="&apartment;DiningTable">
        <rdfs:subClassOf rdf:resource="&apartment;Table"/>
    </owl:Class>



    <!-- http://apartment.owl#DiningTableChair -->

    <owl:Class rdf:about="&apartment;DiningTableChair">
        <rdfs:subClassOf rdf:resource="&apartment;Chair"/>
    </owl:Class>



    <!-- http://apartment.owl#Dishwasher -->

    <owl:Class rdf:about="&apartment;Dishwasher">
        <rdfs:subClassOf rdf:resource="&apartment;Appliance"/>
    </owl:Class>



    <!-- http://apartment.owl#Drawer -->

    <owl:Class rdf:about="&apartment;Drawer">
        <rdfs:subClassOf rdf:resource="&apartment;Furniture"/>
        <rdfs:subClassOf rdf:resource="&apartment;ObjectContainer"/>
    </owl:Class>



    <!-- http://apartment.owl#Drink -->

    <owl:Class rdf:about="&apartment;Drink">
        <rdfs:subClassOf rdf:resource="&apartment;Object"/>
    </owl:Class>



    <!-- http://apartment.owl#DrinkContainer -->

    <owl:Class rdf:about="&apartment;DrinkContainer">
        <rdfs:subClassOf rdf:resource="&apartment;Object"/>
    </owl:Class>



    <!-- http://apartment.owl#Drinking -->

    <owl:Class rdf:about="&apartment;Drinking">
        <rdfs:subClassOf rdf:resource="&apartment;Utility"/>
    </owl:Class>



    <!-- http://apartment.owl#Drinkware -->

    <owl:Class rdf:about="&apartment;Drinkware">
        <rdfs:subClassOf rdf:resource="&apartment;DrinkContainer"/>
        <rdfs:subClassOf>
            <owl:Restriction>
                <owl:onProperty rdf:resource="&apartment;usedFor"/>
                <owl:someValuesFrom rdf:resource="&apartment;Drinking"/>
            </owl:Restriction>
        </rdfs:subClassOf>
    </owl:Class>



    <!-- http://apartment.owl#Equipment -->

    <owl:Class rdf:about="&apartment;Equipment">
        <rdfs:subClassOf rdf:resource="&apartment;Object"/>
    </owl:Class>



    <!-- http://apartment.owl#FishCan -->

    <owl:Class rdf:about="&apartment;FishCan">
        <rdfs:subClassOf rdf:resource="&apartment;FoodContainer"/>
    </owl:Class>



    <!-- http://apartment.owl#Food -->

    <owl:Class rdf:about="&apartment;Food">
        <rdfs:subClassOf rdf:resource="&apartment;Object"/>
    </owl:Class>



    <!-- http://apartment.owl#FoodContainer -->

    <owl:Class rdf:about="&apartment;FoodContainer">
        <rdfs:subClassOf rdf:resource="&apartment;Object"/>
        <rdfs:subClassOf>
            <owl:Restriction>
                <owl:onProperty rdf:resource="&apartment;usedFor"/>
                <owl:someValuesFrom rdf:resource="&apartment;StoringFood"/>
            </owl:Restriction>
        </rdfs:subClassOf>
    </owl:Class>



    <!-- http://apartment.owl#Fork -->

    <owl:Class rdf:about="&apartment;Fork">
        <rdfs:subClassOf rdf:resource="&apartment;KitchenUtensil"/>
    </owl:Class>



    <!-- http://apartment.owl#Fridge -->

    <owl:Class rdf:about="&apartment;Fridge">
        <rdfs:subClassOf rdf:resource="&apartment;Appliance"/>
        <rdfs:subClassOf>
            <owl:Restriction>
                <owl:onProperty rdf:resource="&apartment;usedFor"/>
                <owl:someValuesFrom rdf:resource="&apartment;Cooling"/>
            </owl:Restriction>
        </rdfs:subClassOf>
    </owl:Class>



    <!-- http://apartment.owl#Fruit -->

    <owl:Class rdf:about="&apartment;Fruit">
        <rdfs:subClassOf rdf:resource="&apartment;Food"/>
    </owl:Class>



    <!-- http://apartment.owl#FryingPan -->

    <owl:Class rdf:about="&apartment;FryingPan">
        <rdfs:subClassOf rdf:resource="&apartment;CookingUtensil"/>
        <owl:disjointWith rdf:resource="&apartment;Pot"/>
    </owl:Class>



    <!-- http://apartment.owl#Furniture -->

    <owl:Class rdf:about="&apartment;Furniture">
        <rdfs:subClassOf rdf:resource="&apartment;Object"/>
    </owl:Class>



    <!-- http://apartment.owl#GelatinBox -->

    <owl:Class rdf:about="&apartment;GelatinBox">
        <rdfs:subClassOf rdf:resource="&apartment;FoodContainer"/>
    </owl:Class>



    <!-- http://apartment.owl#Glass -->

    <owl:Class rdf:about="&apartment;Glass">
        <rdfs:subClassOf rdf:resource="&apartment;Drinkware"/>
    </owl:Class>



    <!-- http://apartment.owl#Grain -->

    <owl:Class rdf:about="&apartment;Grain">
        <rdfs:subClassOf rdf:resource="&apartment;Food"/>
    </owl:Class>



    <!-- http://apartment.owl#GraspingStrategy -->

    <owl:Class rdf:about="&apartment;GraspingStrategy">
        <rdfs:subClassOf rdf:resource="http://www.w3.org/2002/07/owl#Thing"/>
    </owl:Class>



    <!-- http://apartment.owl#Grater -->

    <owl:Class rdf:about="&apartment;Grater">
        <rdfs:subClassOf rdf:resource="&apartment;KitchenUtensil"/>
    </owl:Class>



    <!-- http://apartment.owl#Ham -->

    <owl:Class rdf:about="&apartment;Ham">
        <rdfs:subClassOf rdf:resource="&apartment;Meat"/>
    </owl:Class>



    <!-- http://apartment.owl#HandSoap -->

    <owl:Class rdf:about="&apartment;HandSoap">
        <rdfs:subClassOf rdf:resource="&apartment;PersonalHygieneItem"/>
    </owl:Class>



    <!-- http://apartment.owl#Heating -->

    <owl:Class rdf:about="&apartment;Heating">
        <rdfs:subClassOf rdf:resource="&apartment;Utility"/>
    </owl:Class>



    <!-- http://apartment.owl#IceCream -->

    <owl:Class rdf:about="&apartment;IceCream">
        <rdfs:subClassOf rdf:resource="&apartment;Dairy"/>
    </owl:Class>



    <!-- http://apartment.owl#Ketchup -->

    <owl:Class rdf:about="&apartment;Ketchup">
        <rdfs:subClassOf rdf:resource="&apartment;Sauce"/>
    </owl:Class>



    <!-- http://apartment.owl#Kitchen -->

    <owl:Class rdf:about="&apartment;Kitchen">
        <rdfs:subClassOf rdf:resource="&apartment;Room"/>
    </owl:Class>



    <!-- http://apartment.owl#KitchenUtensil -->

    <owl:Class rdf:about="&apartment;KitchenUtensil">
        <rdfs:subClassOf rdf:resource="&apartment;Object"/>
    </owl:Class>



    <!-- http://apartment.owl#Knife -->

    <owl:Class rdf:about="&apartment;Knife">
        <rdfs:subClassOf rdf:resource="&apartment;KitchenUtensil"/>
    </owl:Class>



    <!-- http://apartment.owl#Laptop -->

    <owl:Class rdf:about="&apartment;Laptop">
        <rdfs:subClassOf rdf:resource="&apartment;Appliance"/>
    </owl:Class>



    <!-- http://apartment.owl#Lemon -->

    <owl:Class rdf:about="&apartment;Lemon">
        <rdfs:subClassOf rdf:resource="&apartment;Fruit"/>
    </owl:Class>



    <!-- http://apartment.owl#Lettuce -->

    <owl:Class rdf:about="&apartment;Lettuce">
        <rdfs:subClassOf rdf:resource="&apartment;Vegetable"/>
    </owl:Class>



    <!-- http://apartment.owl#LivingRoom -->

    <owl:Class rdf:about="&apartment;LivingRoom">
        <rdfs:subClassOf rdf:resource="&apartment;Room"/>
    </owl:Class>



    <!-- http://apartment.owl#Location -->

    <owl:Class rdf:about="&apartment;Location">
        <rdfs:subClassOf rdf:resource="http://www.w3.org/2002/07/owl#Thing"/>
    </owl:Class>



    <!-- http://apartment.owl#LunchBox -->

    <owl:Class rdf:about="&apartment;LunchBox">
        <rdfs:subClassOf rdf:resource="&apartment;FoodContainer"/>
    </owl:Class>



    <!-- http://apartment.owl#Marker -->

    <owl:Class rdf:about="&apartment;Marker">
        <rdfs:subClassOf rdf:resource="&apartment;Stationery"/>
    </owl:Class>



    <!-- http://apartment.owl#Mayo -->

    <owl:Class rdf:about="&apartment;Mayo">
        <rdfs:subClassOf rdf:resource="&apartment;Sauce"/>
    </owl:Class>



    <!-- http://apartment.owl#Meat -->

    <owl:Class rdf:about="&apartment;Meat">
        <rdfs:subClassOf rdf:resource="&apartment;Food"/>
    </owl:Class>



    <!-- http://apartment.owl#MeatCan -->

    <owl:Class rdf:about="&apartment;MeatCan">
        <rdfs:subClassOf rdf:resource="&apartment;FoodContainer"/>
    </owl:Class>



    <!-- http://apartment.owl#MicrowaveOven -->

    <owl:Class rdf:about="&apartment;MicrowaveOven">
        <rdfs:subClassOf rdf:resource="&apartment;Appliance"/>
        <rdfs:subClassOf>
            <owl:Restriction>
                <owl:onProperty rdf:resource="&apartment;usedFor"/>
                <owl:someValuesFrom rdf:resource="&apartment;Cooking"/>
            </owl:Restriction>
        </rdfs:subClassOf>
        <rdfs:subClassOf>
            <owl:Restriction>
                <owl:onProperty rdf:resource="&apartment;usedFor"/>
                <owl:someValuesFrom rdf:resource="&apartment;Heating"/>
            </owl:Restriction>
        </rdfs:subClassOf>
    </owl:Class>



    <!-- http://apartment.owl#Milk -->

    <owl:Class rdf:about="&apartment;Milk">
        <rdfs:subClassOf rdf:resource="&apartment;Dairy"/>
    </owl:Class>



    <!-- http://apartment.owl#Mixer -->

    <owl:Class rdf:about="&apartment;Mixer">
        <rdfs:subClassOf rdf:resource="&apartment;Appliance"/>
    </owl:Class>



    <!-- http://apartment.owl#Mug -->

    <owl:Class rdf:about="&apartment;Mug">
        <rdfs:subClassOf rdf:resource="&apartment;Drinkware"/>
    </owl:Class>



    <!-- http://apartment.owl#Mustard -->

    <owl:Class rdf:about="&apartment;Mustard">
        <rdfs:subClassOf rdf:resource="&apartment;Sauce"/>
    </owl:Class>



    <!-- http://apartment.owl#MustardContainer -->

    <owl:Class rdf:about="&apartment;MustardContainer">
        <rdfs:subClassOf rdf:resource="&apartment;FoodContainer"/>
    </owl:Class>



    <!-- http://apartment.owl#NamedPose -->

    <owl:Class rdf:about="&apartment;NamedPose">
        <rdfs:subClassOf rdf:resource="&apartment;Location"/>
    </owl:Class>



    <!-- http://apartment.owl#Object -->

    <owl:Class rdf:about="&apartment;Object">
        <rdfs:subClassOf rdf:resource="http://www.w3.org/2002/07/owl#Thing"/>
    </owl:Class>



    <!-- http://apartment.owl#ObjectContainer -->

    <owl:Class rdf:about="&apartment;ObjectContainer">
        <rdfs:subClassOf rdf:resource="&apartment;Object"/>
        <rdfs:subClassOf>
            <owl:Restriction>
                <owl:onProperty rdf:resource="&apartment;usedFor"/>
                <owl:someValuesFrom rdf:resource="&apartment;Storing"/>
            </owl:Restriction>
        </rdfs:subClassOf>
    </owl:Class>



    <!-- http://apartment.owl#Office -->

    <owl:Class rdf:about="&apartment;Office">
        <rdfs:subClassOf rdf:resource="&apartment;Room"/>
    </owl:Class>



    <!-- http://apartment.owl#OfficeChair -->

    <owl:Class rdf:about="&apartment;OfficeChair">
        <rdfs:subClassOf rdf:resource="&apartment;Chair"/>
    </owl:Class>



    <!-- http://apartment.owl#OfficeTable -->

    <owl:Class rdf:about="&apartment;OfficeTable">
        <rdfs:subClassOf rdf:resource="&apartment;Table"/>
    </owl:Class>



    <!-- http://apartment.owl#Onion -->

    <owl:Class rdf:about="&apartment;Onion">
        <rdfs:subClassOf rdf:resource="&apartment;Vegetable"/>
    </owl:Class>



    <!-- http://apartment.owl#Orange -->

    <owl:Class rdf:about="&apartment;Orange">
        <rdfs:subClassOf rdf:resource="&apartment;Fruit"/>
    </owl:Class>



    <!-- http://apartment.owl#Oven -->

    <owl:Class rdf:about="&apartment;Oven">
        <rdfs:subClassOf rdf:resource="&apartment;Appliance"/>
        <rdfs:subClassOf>
            <owl:Restriction>
                <owl:onProperty rdf:resource="&apartment;usedFor"/>
                <owl:someValuesFrom rdf:resource="&apartment;Baking"/>
            </owl:Restriction>
        </rdfs:subClassOf>
    </owl:Class>



    <!-- http://apartment.owl#Paper -->

    <owl:Class rdf:about="&apartment;Paper">
        <rdfs:subClassOf rdf:resource="&apartment;Stationery"/>
    </owl:Class>



    <!-- http://apartment.owl#PaperClip -->

    <owl:Class rdf:about="&apartment;PaperClip">
        <rdfs:subClassOf rdf:resource="&apartment;Stationery"/>
    </owl:Class>



    <!-- http://apartment.owl#Pasta -->

    <owl:Class rdf:about="&apartment;Pasta">
        <rdfs:subClassOf rdf:resource="&apartment;Grain"/>
    </owl:Class>



    <!-- http://apartment.owl#Peach -->

    <owl:Class rdf:about="&apartment;Peach">
        <rdfs:subClassOf rdf:resource="&apartment;Fruit"/>
    </owl:Class>



    <!-- http://apartment.owl#Peanut -->

    <owl:Class rdf:about="&apartment;Peanut">
        <rdfs:subClassOf rdf:resource="&apartment;Snack"/>
    </owl:Class>



    <!-- http://apartment.owl#Pear -->

    <owl:Class rdf:about="&apartment;Pear">
        <rdfs:subClassOf rdf:resource="&apartment;Fruit"/>
    </owl:Class>



    <!-- http://apartment.owl#Pen -->

    <owl:Class rdf:about="&apartment;Pen">
        <rdfs:subClassOf rdf:resource="&apartment;Stationery"/>
    </owl:Class>



    <!-- http://apartment.owl#Pencil -->

    <owl:Class rdf:about="&apartment;Pencil">
        <rdfs:subClassOf rdf:resource="&apartment;Stationery"/>
    </owl:Class>



    <!-- http://apartment.owl#PersonalHygieneItem -->

    <owl:Class rdf:about="&apartment;PersonalHygieneItem">
        <rdfs:subClassOf rdf:resource="&apartment;Object"/>
    </owl:Class>



    <!-- http://apartment.owl#Plane -->

    <owl:Class rdf:about="&apartment;Plane">
        <rdfs:subClassOf rdf:resource="http://www.w3.org/2002/07/owl#Thing"/>
    </owl:Class>



    <!-- http://apartment.owl#Plate -->

    <owl:Class rdf:about="&apartment;Plate">
        <rdfs:subClassOf rdf:resource="&apartment;FoodContainer"/>
    </owl:Class>



    <!-- http://apartment.owl#Plum -->

    <owl:Class rdf:about="&apartment;Plum">
        <rdfs:subClassOf rdf:resource="&apartment;Fruit"/>
    </owl:Class>



    <!-- http://apartment.owl#Popcorn -->

    <owl:Class rdf:about="&apartment;Popcorn">
        <rdfs:subClassOf rdf:resource="&apartment;Grain"/>
    </owl:Class>



    <!-- http://apartment.owl#Pot -->

    <owl:Class rdf:about="&apartment;Pot">
        <rdfs:subClassOf rdf:resource="&apartment;CookingUtensil"/>
    </owl:Class>



    <!-- http://apartment.owl#PotatoChips -->

    <owl:Class rdf:about="&apartment;PotatoChips">
        <rdfs:subClassOf rdf:resource="&apartment;Snack"/>
    </owl:Class>



    <!-- http://apartment.owl#PuddingBox -->

    <owl:Class rdf:about="&apartment;PuddingBox">
        <rdfs:subClassOf rdf:resource="&apartment;FoodContainer"/>
    </owl:Class>



    <!-- http://apartment.owl#Rice -->

    <owl:Class rdf:about="&apartment;Rice">
        <rdfs:subClassOf rdf:resource="&apartment;Grain"/>
    </owl:Class>



    <!-- http://apartment.owl#Robot -->

    <owl:Class rdf:about="&apartment;Robot">
        <rdfs:subClassOf rdf:resource="&apartment;Equipment"/>
    </owl:Class>



    <!-- http://apartment.owl#Room -->

    <owl:Class rdf:about="&apartment;Room">
        <rdfs:subClassOf rdf:resource="&apartment;Location"/>
    </owl:Class>



    <!-- http://apartment.owl#Sauce -->

    <owl:Class rdf:about="&apartment;Sauce">
        <rdfs:subClassOf rdf:resource="&apartment;Food"/>
    </owl:Class>



    <!-- http://apartment.owl#Shampoo -->

    <owl:Class rdf:about="&apartment;Shampoo">
        <rdfs:subClassOf rdf:resource="&apartment;PersonalHygieneItem"/>
    </owl:Class>



    <!-- http://apartment.owl#ShavingCream -->

    <owl:Class rdf:about="&apartment;ShavingCream">
        <rdfs:subClassOf rdf:resource="&apartment;PersonalHygieneItem"/>
    </owl:Class>



    <!-- http://apartment.owl#Shelf -->

    <owl:Class rdf:about="&apartment;Shelf">
        <rdfs:subClassOf rdf:resource="&apartment;Furniture"/>
    </owl:Class>



    <!-- http://apartment.owl#Shoes -->

    <owl:Class rdf:about="&apartment;Shoes">
        <rdfs:subClassOf rdf:resource="&apartment;Object"/>
    </owl:Class>



    <!-- http://apartment.owl#ShotGlass -->

    <owl:Class rdf:about="&apartment;ShotGlass">
        <rdfs:subClassOf rdf:resource="&apartment;Drinkware"/>
    </owl:Class>



    <!-- http://apartment.owl#ShowerGel -->

    <owl:Class rdf:about="&apartment;ShowerGel">
        <rdfs:subClassOf rdf:resource="&apartment;PersonalHygieneItem"/>
    </owl:Class>



    <!-- http://apartment.owl#Sideboard -->

    <owl:Class rdf:about="&apartment;Sideboard">
        <rdfs:subClassOf rdf:resource="&apartment;Furniture"/>
    </owl:Class>



    <!-- http://apartment.owl#Sink -->

    <owl:Class rdf:about="&apartment;Sink">
        <rdfs:subClassOf rdf:resource="&apartment;Furniture"/>
    </owl:Class>



    <!-- http://apartment.owl#Slippers -->

    <owl:Class rdf:about="&apartment;Slippers">
        <rdfs:subClassOf rdf:resource="&apartment;Shoes"/>
    </owl:Class>



    <!-- http://apartment.owl#Snack -->

    <owl:Class rdf:about="&apartment;Snack">
        <rdfs:subClassOf rdf:resource="&apartment;Food"/>
    </owl:Class>



    <!-- http://apartment.owl#Sockes -->

    <owl:Class rdf:about="&apartment;Sockes">
        <rdfs:subClassOf rdf:resource="&apartment;Clothes"/>
    </owl:Class>



    <!-- http://apartment.owl#Sofa -->

    <owl:Class rdf:about="&apartment;Sofa">
        <rdfs:subClassOf rdf:resource="&apartment;Furniture"/>
    </owl:Class>



    <!-- http://apartment.owl#SoupCan -->

    <owl:Class rdf:about="&apartment;SoupCan">
        <rdfs:subClassOf rdf:resource="&apartment;DrinkContainer"/>
    </owl:Class>



    <!-- http://apartment.owl#Pitcher -->

    <owl:Class rdf:about="&apartment;Pitcher">
        <rdfs:subClassOf rdf:resource="&apartment;FoodContainer"/>
    </owl:Class>



    <!-- http://apartment.owl#SoupPlate -->

    <owl:Class rdf:about="&apartment;SoupPlate">
        <rdfs:subClassOf rdf:resource="&apartment;FoodContainer"/>
    </owl:Class>



    <!-- http://apartment.owl#TomatoCan -->

    <owl:Class rdf:about="&apartment;TomatoCan">
        <rdfs:subClassOf rdf:resource="&apartment;FoodContainer"/>
    </owl:Class>



    <!-- http://apartment.owl#Spinach -->

    <owl:Class rdf:about="&apartment;Spinach">
        <rdfs:subClassOf rdf:resource="&apartment;Vegetable"/>
    </owl:Class>



    <!-- http://apartment.owl#Stapler -->

    <owl:Class rdf:about="&apartment;Stapler">
        <rdfs:subClassOf rdf:resource="&apartment;Stationery"/>
    </owl:Class>



    <!-- http://apartment.owl#Stationery -->

    <owl:Class rdf:about="&apartment;Stationery">
        <rdfs:subClassOf rdf:resource="&apartment;Object"/>
    </owl:Class>



    <!-- http://apartment.owl#Storing -->

    <owl:Class rdf:about="&apartment;Storing">
        <rdfs:subClassOf rdf:resource="&apartment;Utility"/>
    </owl:Class>



    <!-- http://apartment.owl#StoringBooks -->

    <owl:Class rdf:about="&apartment;StoringBooks">
        <rdfs:subClassOf rdf:resource="&apartment;Storing"/>
    </owl:Class>



    <!-- http://apartment.owl#StoringBottles -->

    <owl:Class rdf:about="&apartment;StoringBottles">
        <rdfs:subClassOf rdf:resource="&apartment;Storing"/>
    </owl:Class>



    <!-- http://apartment.owl#StoringBowls -->

    <owl:Class rdf:about="&apartment;StoringBowls">
        <rdfs:subClassOf rdf:resource="&apartment;Storing"/>
    </owl:Class>



    <!-- http://apartment.owl#StoringCleaningProducts -->

    <owl:Class rdf:about="&apartment;StoringCleaningProducts">
        <rdfs:subClassOf rdf:resource="&apartment;Storing"/>
    </owl:Class>



    <!-- http://apartment.owl#StoringCups -->

    <owl:Class rdf:about="&apartment;StoringCups">
        <rdfs:subClassOf rdf:resource="&apartment;Storing"/>
    </owl:Class>



    <!-- http://apartment.owl#StoringCutlery -->

    <owl:Class rdf:about="&apartment;StoringCutlery">
        <rdfs:subClassOf rdf:resource="&apartment;Storing"/>
    </owl:Class>



    <!-- http://apartment.owl#StoringFood -->

    <owl:Class rdf:about="&apartment;StoringFood">
        <rdfs:subClassOf rdf:resource="&apartment;Storing"/>
    </owl:Class>



    <!-- http://apartment.owl#StoringKitchenUtensil -->

    <owl:Class rdf:about="&apartment;StoringKitchenUtensil">
        <rdfs:subClassOf rdf:resource="&apartment;Storing"/>
    </owl:Class>



    <!-- http://apartment.owl#StoringOil -->

    <owl:Class rdf:about="&apartment;StoringOil">
        <rdfs:subClassOf rdf:resource="&apartment;Storing"/>
    </owl:Class>



    <!-- http://apartment.owl#StoringPans -->

    <owl:Class rdf:about="&apartment;StoringPans">
        <rdfs:subClassOf rdf:resource="&apartment;Storing"/>
    </owl:Class>



    <!-- http://apartment.owl#StoringPaperPlates -->

    <owl:Class rdf:about="&apartment;StoringPaperPlates">
        <rdfs:subClassOf rdf:resource="&apartment;Storing"/>
    </owl:Class>



    <!-- http://apartment.owl#StoringPlasticBags -->

    <owl:Class rdf:about="&apartment;StoringPlasticBags">
        <rdfs:subClassOf rdf:resource="&apartment;Storing"/>
    </owl:Class>



    <!-- http://apartment.owl#StoringPlates -->

    <owl:Class rdf:about="&apartment;StoringPlates">
        <rdfs:subClassOf rdf:resource="&apartment;Storing"/>
    </owl:Class>



    <!-- http://apartment.owl#StoringPots -->

    <owl:Class rdf:about="&apartment;StoringPots">
        <rdfs:subClassOf rdf:resource="&apartment;Storing"/>
    </owl:Class>



    <!-- http://apartment.owl#StoringSnacks -->

    <owl:Class rdf:about="&apartment;StoringSnacks">
        <rdfs:subClassOf rdf:resource="&apartment;Storing"/>
    </owl:Class>



    <!-- http://apartment.owl#StoringTableCoaster -->

    <owl:Class rdf:about="&apartment;StoringTableCoaster">
        <rdfs:subClassOf rdf:resource="&apartment;Storing"/>
    </owl:Class>



    <!-- http://apartment.owl#StoringToys -->

    <owl:Class rdf:about="&apartment;StoringToys">
        <rdfs:subClassOf rdf:resource="&apartment;Storing"/>
    </owl:Class>



    <!-- http://apartment.owl#Stove -->

    <owl:Class rdf:about="&apartment;Stove">
        <rdfs:subClassOf rdf:resource="&apartment;Appliance"/>
        <rdfs:subClassOf>
            <owl:Restriction>
                <owl:onProperty rdf:resource="&apartment;usedFor"/>
                <owl:someValuesFrom rdf:resource="&apartment;Cooking"/>
            </owl:Restriction>
        </rdfs:subClassOf>
        <rdfs:subClassOf>
            <owl:Restriction>
                <owl:onProperty rdf:resource="&apartment;usedFor"/>
                <owl:someValuesFrom rdf:resource="&apartment;Heating"/>
            </owl:Restriction>
        </rdfs:subClassOf>
    </owl:Class>



    <!-- http://apartment.owl#Strawberry -->

    <owl:Class rdf:about="&apartment;Strawberry">
        <rdfs:subClassOf rdf:resource="&apartment;Fruit"/>
    </owl:Class>



    <!-- http://apartment.owl#SugarBox -->

    <owl:Class rdf:about="&apartment;SugarBox">
        <rdfs:subClassOf rdf:resource="&apartment;FoodContainer"/>
    </owl:Class>



    <!-- http://apartment.owl#Table -->

    <owl:Class rdf:about="&apartment;Table">
        <rdfs:subClassOf rdf:resource="&apartment;Furniture"/>
        <rdfs:subClassOf rdf:resource="&apartment;Plane"/>
    </owl:Class>



    <!-- http://apartment.owl#TableSpoon -->

    <owl:Class rdf:about="&apartment;TableSpoon">
        <rdfs:subClassOf rdf:resource="&apartment;KitchenUtensil"/>
    </owl:Class>



    <!-- http://apartment.owl#Tape -->

    <owl:Class rdf:about="&apartment;Tape">
        <rdfs:subClassOf rdf:resource="&apartment;Stationery"/>
    </owl:Class>



    <!-- http://apartment.owl#TeaSpoon -->

    <owl:Class rdf:about="&apartment;TeaSpoon">
        <rdfs:subClassOf rdf:resource="&apartment;KitchenUtensil"/>
    </owl:Class>



    <!-- http://apartment.owl#ToiletPaper -->

    <owl:Class rdf:about="&apartment;ToiletPaper">
        <rdfs:subClassOf rdf:resource="&apartment;PersonalHygieneItem"/>
    </owl:Class>



    <!-- http://apartment.owl#Toothbrush -->

    <owl:Class rdf:about="&apartment;Toothbrush">
        <rdfs:subClassOf rdf:resource="&apartment;PersonalHygieneItem"/>
    </owl:Class>



    <!-- http://apartment.owl#Toothpaste -->

    <owl:Class rdf:about="&apartment;Toothpaste">
        <rdfs:subClassOf rdf:resource="&apartment;PersonalHygieneItem"/>
    </owl:Class>



    <!-- http://apartment.owl#Toys -->

    <owl:Class rdf:about="&apartment;Toys">
        <rdfs:subClassOf rdf:resource="&apartment;Object"/>
    </owl:Class>



    <!-- http://apartment.owl#Ball -->

    <owl:Class rdf:about="&apartment;Ball">
        <rdfs:subClassOf rdf:resource="&apartment;Toys"/>
    </owl:Class>



    <!-- http://apartment.owl#Football -->

    <owl:Class rdf:about="&apartment;Football">
        <rdfs:subClassOf rdf:resource="&apartment;Ball"/>
    </owl:Class>




    <!-- http://apartment.owl#Basketball -->

    <owl:Class rdf:about="&apartment;Basketball">
        <rdfs:subClassOf rdf:resource="&apartment;Ball"/>
    </owl:Class>




    <!-- http://apartment.owl#TennisBall -->

    <owl:Class rdf:about="&apartment;TennisBall">
        <rdfs:subClassOf rdf:resource="&apartment;Ball"/>
    </owl:Class>




    <!-- http://apartment.owl#Baseball -->

    <owl:Class rdf:about="&apartment;Baseball">
        <rdfs:subClassOf rdf:resource="&apartment;Ball"/>
    </owl:Class>




    <!-- http://apartment.owl#Racquetball -->

    <owl:Class rdf:about="&apartment;Racquetball">
        <rdfs:subClassOf rdf:resource="&apartment;Ball"/>
    </owl:Class>




    <!-- http://apartment.owl#Utility -->

    <owl:Class rdf:about="&apartment;Utility">
        <rdfs:subClassOf rdf:resource="http://www.w3.org/2002/07/owl#Thing"/>
    </owl:Class>



    <!-- http://apartment.owl#VacuumCleaner -->

    <owl:Class rdf:about="&apartment;VacuumCleaner">
        <rdfs:subClassOf rdf:resource="&apartment;Appliance"/>
    </owl:Class>



    <!-- http://apartment.owl#Vegetable -->

    <owl:Class rdf:about="&apartment;Vegetable">
        <rdfs:subClassOf rdf:resource="&apartment;Food"/>
    </owl:Class>



    <!-- http://apartment.owl#Wall -->

    <owl:Class rdf:about="&apartment;Wall">
        <rdfs:subClassOf rdf:resource="&apartment;Location"/>
    </owl:Class>



    <!-- http://apartment.owl#Wardrobe -->

    <owl:Class rdf:about="&apartment;Wardrobe">
        <rdfs:subClassOf rdf:resource="&apartment;Furniture"/>
    </owl:Class>



    <!-- http://apartment.owl#WaterBoiler -->

    <owl:Class rdf:about="&apartment;WaterBoiler">
        <rdfs:subClassOf rdf:resource="&apartment;Appliance"/>
        <rdfs:subClassOf>
            <owl:Restriction>
                <owl:onProperty rdf:resource="&apartment;usedFor"/>
                <owl:someValuesFrom rdf:resource="&apartment;Boiling"/>
            </owl:Restriction>
        </rdfs:subClassOf>
    </owl:Class>



    <!-- http://apartment.owl#Wine -->

    <owl:Class rdf:about="&apartment;Wine">
        <rdfs:subClassOf rdf:resource="&apartment;Alcohol"/>
    </owl:Class>



    <!-- http://apartment.owl#WineGlass -->

    <owl:Class rdf:about="&apartment;WineGlass">
        <rdfs:subClassOf rdf:resource="&apartment;Drinkware"/>
    </owl:Class>



    <!-- http://apartment.owl#WorkTable -->

    <owl:Class rdf:about="&apartment;WorkTable">
        <rdfs:subClassOf rdf:resource="&apartment;Table"/>
    </owl:Class>



    <!-- http://apartment.owl#Yogurt -->

    <owl:Class rdf:about="&apartment;Yogurt">
        <rdfs:subClassOf rdf:resource="&apartment;Dairy"/>
    </owl:Class>



    <!-- http://www.w3.org/2002/07/owl#Thing -->

    <rdf:Description rdf:about="http://www.w3.org/2002/07/owl#Thing">
        <rdfs:subClassOf rdf:resource="http://www.w3.org/2002/07/owl#Thing"/>
    </rdf:Description>



    <!--
    ///////////////////////////////////////////////////////////////////////////////////////
    //
    // General axioms
    //
    ///////////////////////////////////////////////////////////////////////////////////////
     -->

    <rdf:Description>
        <rdf:type rdf:resource="http://www.w3.org/2002/07/owl#AllDisjointClasses"/>
        <owl:members rdf:parseType="Collection">
            <rdf:Description rdf:about="&apartment;Appliance"/>
            <rdf:Description rdf:about="&apartment;CookingUtensil"/>
            <rdf:Description rdf:about="&apartment;Drinkware"/>
            <rdf:Description rdf:about="&apartment;FoodContainer"/>
            <rdf:Description rdf:about="&apartment;Furniture"/>
            <rdf:Description rdf:about="&apartment;KitchenUtensil"/>
            <rdf:Description rdf:about="&apartment;PersonalHygieneItem"/>
        </owl:members>
    </rdf:Description>
    <rdf:Description>
        <rdf:type rdf:resource="http://www.w3.org/2002/07/owl#AllDisjointClasses"/>
        <owl:members rdf:parseType="Collection">
            <rdf:Description rdf:about="&apartment;Bed"/>
            <rdf:Description rdf:about="&apartment;Chair"/>
            <rdf:Description rdf:about="&apartment;Cupboard"/>
            <rdf:Description rdf:about="&apartment;DiningTable"/>
            <rdf:Description rdf:about="&apartment;Drawer"/>
            <rdf:Description rdf:about="&apartment;Sofa"/>
            <rdf:Description rdf:about="&apartment;Wardrobe"/>
            <rdf:Description rdf:about="&apartment;WorkTable"/>
        </owl:members>
    </rdf:Description>
    <rdf:Description>
        <rdf:type rdf:resource="http://www.w3.org/2002/07/owl#AllDisjointClasses"/>
        <owl:members rdf:parseType="Collection">
<<<<<<< HEAD
            <rdf:Description rdf:about="http://apartment#Bed"/>
            <rdf:Description rdf:about="http://apartment#Cabinet"/>
            <rdf:Description rdf:about="http://apartment#Chair"/>
            <rdf:Description rdf:about="http://apartment#Couch"/>
            <rdf:Description rdf:about="http://apartment#Counter"/>
            <rdf:Description rdf:about="http://apartment#Cupboard"/>
            <rdf:Description rdf:about="http://apartment#Drawer"/>
            <rdf:Description rdf:about="http://apartment#Shelf"/>
            <rdf:Description rdf:about="http://apartment#Sideboard"/>
            <rdf:Description rdf:about="http://apartment#Sink"/>
            <rdf:Description rdf:about="http://apartment#Sofa"/>
            <rdf:Description rdf:about="http://apartment#Table"/>
            <rdf:Description rdf:about="http://apartment#Wardrobe"/>
=======
            <rdf:Description rdf:about="&apartment;Bowl"/>
            <rdf:Description rdf:about="&apartment;LunchBox"/>
            <rdf:Description rdf:about="&apartment;Plate"/>
            <rdf:Description rdf:about="&apartment;SoupPlate"/>
>>>>>>> 89a6e54f
        </owl:members>
    </rdf:Description>
    <rdf:Description>
        <rdf:type rdf:resource="http://www.w3.org/2002/07/owl#AllDisjointClasses"/>
        <owl:members rdf:parseType="Collection">
            <rdf:Description rdf:about="&apartment;BreadKnife"/>
            <rdf:Description rdf:about="&apartment;Fork"/>
            <rdf:Description rdf:about="&apartment;Knife"/>
            <rdf:Description rdf:about="&apartment;TableSpoon"/>
            <rdf:Description rdf:about="&apartment;TeaSpoon"/>
        </owl:members>
    </rdf:Description>
    <rdf:Description>
        <rdf:type rdf:resource="http://www.w3.org/2002/07/owl#AllDisjointClasses"/>
        <owl:members rdf:parseType="Collection">
            <rdf:Description rdf:about="&apartment;Cup"/>
            <rdf:Description rdf:about="&apartment;ShotGlass"/>
            <rdf:Description rdf:about="&apartment;WineGlass"/>
            <rdf:Description rdf:about="&apartment;Glass"/>
            <rdf:Description rdf:about="&apartment;Mug"/>
        </owl:members>
    </rdf:Description>
    <rdf:Description>
        <rdf:type rdf:resource="http://www.w3.org/2002/07/owl#AllDisjointClasses"/>
        <owl:members rdf:parseType="Collection">
            <rdf:Description rdf:about="&apartment;Dishwasher"/>
            <rdf:Description rdf:about="&apartment;Fridge"/>
            <rdf:Description rdf:about="&apartment;Laptop"/>
            <rdf:Description rdf:about="&apartment;MicrowaveOven"/>
            <rdf:Description rdf:about="&apartment;Mixer"/>
            <rdf:Description rdf:about="&apartment;Oven"/>
            <rdf:Description rdf:about="&apartment;Stove"/>
            <rdf:Description rdf:about="&apartment;VacuumCleaner"/>
            <rdf:Description rdf:about="&apartment;WaterBoiler"/>
        </owl:members>
    </rdf:Description>
    <rdf:Description>
        <rdf:type rdf:resource="http://www.w3.org/2002/07/owl#AllDisjointClasses"/>
        <owl:members rdf:parseType="Collection">
            <rdf:Description rdf:about="&apartment;HandSoap"/>
            <rdf:Description rdf:about="&apartment;Shampoo"/>
            <rdf:Description rdf:about="&apartment;ShavingCream"/>
            <rdf:Description rdf:about="&apartment;ShowerGel"/>
            <rdf:Description rdf:about="&apartment;ToiletPaper"/>
            <rdf:Description rdf:about="&apartment;Toothbrush"/>
            <rdf:Description rdf:about="&apartment;Toothpaste"/>
        </owl:members>
    </rdf:Description>
    <rdf:Description>
        <rdf:type rdf:resource="http://www.w3.org/2002/07/owl#AllDisjointClasses"/>
        <owl:members rdf:parseType="Collection">
            <rdf:Description rdf:about="&apartment;Football"/>
            <rdf:Description rdf:about="&apartment;Basketball"/>
            <rdf:Description rdf:about="&apartment;TennisBall"/>
            <rdf:Description rdf:about="&apartment;Baseball"/>
            <rdf:Description rdf:about="&apartment;Racquetball"/>
        </owl:members>
    </rdf:Description>
</rdf:RDF>



<!-- Generated by the OWL API (version 4.5.9.2019-02-01T07:24:44Z) https://github.com/owlcs/owlapi --><|MERGE_RESOLUTION|>--- conflicted
+++ resolved
@@ -16,12 +16,12 @@
      xmlns:xml="http://www.w3.org/XML/1998/namespace"
      xmlns:xsd="http://www.w3.org/2001/XMLSchema#"
      xmlns:rdfs="http://www.w3.org/2000/01/rdf-schema#"
-     xmlns:apartment="http://apartment.owl#">
+     xmlns:apartment="http://apartment#">
     <owl:Ontology rdf:about="http://apartment.owl"/>
-
-
-
-    <!--
+    
+
+
+    <!-- 
     ///////////////////////////////////////////////////////////////////////////////////////
     //
     // Object Properties
@@ -29,310 +29,231 @@
     ///////////////////////////////////////////////////////////////////////////////////////
      -->
 
-
-
-
-    <!-- http://apartment.owl#above -->
-
-    <owl:ObjectProperty rdf:about="&apartment;above">
-        <owl:inverseOf rdf:resource="&apartment;below"/>
+    
+
+
+    <!-- http://apartment#above -->
+
+    <owl:ObjectProperty rdf:about="http://apartment#above">
+        <owl:inverseOf rdf:resource="http://apartment#below"/>
         <rdf:type rdf:resource="http://www.w3.org/2002/07/owl#TransitiveProperty"/>
-        <rdfs:domain rdf:resource="&apartment;Object"/>
-        <rdfs:range rdf:resource="&apartment;Object"/>
-    </owl:ObjectProperty>
-
-
-
-    <!-- http://apartment.owl#below -->
-
-    <owl:ObjectProperty rdf:about="&apartment;below">
+        <rdfs:domain rdf:resource="http://apartment#Object"/>
+        <rdfs:range rdf:resource="http://apartment#Object"/>
+    </owl:ObjectProperty>
+    
+
+
+    <!-- http://apartment#below -->
+
+    <owl:ObjectProperty rdf:about="http://apartment#below">
         <rdf:type rdf:resource="http://www.w3.org/2002/07/owl#TransitiveProperty"/>
     </owl:ObjectProperty>
-
-
-
-    <!-- http://apartment.owl#canPlaceOn -->
-
-    <owl:ObjectProperty rdf:about="&apartment;canPlaceOn">
-        <rdfs:domain rdf:resource="&apartment;Object"/>
-        <rdfs:range rdf:resource="&apartment;Plane"/>
-    </owl:ObjectProperty>
-
-
-
-    <!-- http://apartment.owl#closeTo -->
-
-    <owl:ObjectProperty rdf:about="&apartment;closeTo">
+    
+
+
+    <!-- http://apartment#canPlaceOn -->
+
+    <owl:ObjectProperty rdf:about="http://apartment#canPlaceOn">
+        <rdfs:domain rdf:resource="http://apartment#Object"/>
+        <rdfs:range rdf:resource="http://apartment#Plane"/>
+    </owl:ObjectProperty>
+    
+
+
+    <!-- http://apartment#closeTo -->
+
+    <owl:ObjectProperty rdf:about="http://apartment#closeTo">
         <rdf:type rdf:resource="http://www.w3.org/2002/07/owl#SymmetricProperty"/>
-        <rdfs:domain rdf:resource="&apartment;Object"/>
-        <rdfs:range rdf:resource="&apartment;Object"/>
-    </owl:ObjectProperty>
-
-
-
-    <!-- http://apartment.owl#closeToWall -->
-
-    <owl:ObjectProperty rdf:about="&apartment;closeToWall">
+        <rdfs:domain rdf:resource="http://apartment#Object"/>
+        <rdfs:range rdf:resource="http://apartment#Object"/>
+    </owl:ObjectProperty>
+    
+
+
+    <!-- http://apartment#closeToWall -->
+
+    <owl:ObjectProperty rdf:about="http://apartment#closeToWall">
         <rdfs:subPropertyOf rdf:resource="http://www.w3.org/2002/07/owl#topObjectProperty"/>
-        <rdfs:domain rdf:resource="&apartment;Object"/>
-        <rdfs:range rdf:resource="&apartment;Wall"/>
-    </owl:ObjectProperty>
-
-
-
-    <!-- http://apartment.owl#connectedTo -->
-
-    <owl:ObjectProperty rdf:about="&apartment;connectedTo">
+        <rdfs:domain rdf:resource="http://apartment#Object"/>
+        <rdfs:range rdf:resource="http://apartment#Wall"/>
+    </owl:ObjectProperty>
+    
+
+
+    <!-- http://apartment#connectedTo -->
+
+    <owl:ObjectProperty rdf:about="http://apartment#connectedTo">
         <rdf:type rdf:resource="http://www.w3.org/2002/07/owl#SymmetricProperty"/>
-        <rdfs:domain rdf:resource="&apartment;Room"/>
-        <rdfs:range rdf:resource="&apartment;Room"/>
-    </owl:ObjectProperty>
-
-
-
-    <!-- http://apartment.owl#defaultLocation -->
-
-    <owl:ObjectProperty rdf:about="&apartment;defaultLocation">
+        <rdfs:domain rdf:resource="http://apartment#Room"/>
+        <rdfs:range rdf:resource="http://apartment#Room"/>
+    </owl:ObjectProperty>
+    
+
+
+    <!-- http://apartment#defaultLocation -->
+
+    <owl:ObjectProperty rdf:about="http://apartment#defaultLocation">
         <rdf:type rdf:resource="http://www.w3.org/2002/07/owl#FunctionalProperty"/>
-        <rdfs:domain rdf:resource="&apartment;Object"/>
-        <rdfs:range rdf:resource="&apartment;Furniture"/>
-    </owl:ObjectProperty>
-
-
-
-    <!-- http://apartment.owl#defaultStoringLocation -->
-
-    <owl:ObjectProperty rdf:about="&apartment;defaultStoringLocation">
+        <rdfs:domain rdf:resource="http://apartment#Object"/>
+        <rdfs:range rdf:resource="http://apartment#Furniture"/>
+    </owl:ObjectProperty>
+    
+
+
+    <!-- http://apartment#defaultStoringLocation -->
+
+    <owl:ObjectProperty rdf:about="http://apartment#defaultStoringLocation">
         <rdf:type rdf:resource="http://www.w3.org/2002/07/owl#FunctionalProperty"/>
-        <rdfs:domain rdf:resource="&apartment;Object"/>
-        <rdfs:range rdf:resource="&apartment;Furniture"/>
-    </owl:ObjectProperty>
-
-
-
-    <!-- http://apartment.owl#hasDoor -->
-
-    <owl:ObjectProperty rdf:about="&apartment;hasDoor">
+        <rdfs:domain rdf:resource="http://apartment#Object"/>
+        <rdfs:range rdf:resource="http://apartment#Furniture"/>
+    </owl:ObjectProperty>
+    
+
+
+    <!-- http://apartment#hasDoor -->
+
+    <owl:ObjectProperty rdf:about="http://apartment#hasDoor">
         <rdf:type rdf:resource="http://www.w3.org/2002/07/owl#FunctionalProperty"/>
-        <rdfs:domain rdf:resource="&apartment;Furniture"/>
-    </owl:ObjectProperty>
-
-
-
-<<<<<<< HEAD
+        <rdfs:domain rdf:resource="http://apartment#Furniture"/>
+    </owl:ObjectProperty>
+    
+
+
+    <!-- http://apartment#hasPart -->
+
     <owl:ObjectProperty rdf:about="http://apartment#hasPart">
         <owl:inverseOf rdf:resource="http://apartment#isPartOf"/>
-=======
-    <!-- http://apartment.owl#hasPart -->
-
-    <owl:ObjectProperty rdf:about="&apartment;hasPart">
-        <owl:inverseOf rdf:resource="&apartment;hasPart"/>
->>>>>>> 89a6e54f
         <rdfs:comment>This property is used to link objects to their sub-objects such as a cabinet has sub-object drawer.</rdfs:comment>
     </owl:ObjectProperty>
-
-
-
-    <!-- http://apartment.owl#inside -->
-
-    <owl:ObjectProperty rdf:about="&apartment;inside">
-        <rdfs:domain rdf:resource="&apartment;Object"/>
-        <rdfs:range rdf:resource="&apartment;Object"/>
-    </owl:ObjectProperty>
-
-
-
-    <!-- http://apartment.owl#isAtLocation -->
-
-    <owl:ObjectProperty rdf:about="&apartment;isAtLocation">
-        <rdfs:domain rdf:resource="&apartment;NamedPose"/>
-        <rdfs:range rdf:resource="&apartment;Location"/>
-    </owl:ObjectProperty>
-
-
-
-    <!-- http://apartment.owl#isAtNamedPose -->
-
-    <owl:ObjectProperty rdf:about="&apartment;isAtNamedPose">
-        <rdfs:range rdf:resource="&apartment;NamedPose"/>
-    </owl:ObjectProperty>
-
-
-
-    <!-- http://apartment.owl#isPartOf -->
-
-    <owl:ObjectProperty rdf:about="&apartment;isPartOf"/>
-
-
-
-    <!-- http://apartment.owl#likelyLocation -->
-
-    <owl:ObjectProperty rdf:about="&apartment;likelyLocation">
-        <rdfs:domain rdf:resource="&apartment;Object"/>
-        <rdfs:range rdf:resource="&apartment;Furniture"/>
-    </owl:ObjectProperty>
-
-
-
-    <!-- http://apartment.owl#locatedAt -->
-
-    <owl:ObjectProperty rdf:about="&apartment;locatedAt">
+    
+
+
+    <!-- http://apartment#inside -->
+
+    <owl:ObjectProperty rdf:about="http://apartment#inside">
+        <rdfs:domain rdf:resource="http://apartment#Object"/>
+        <rdfs:range rdf:resource="http://apartment#Object"/>
+    </owl:ObjectProperty>
+    
+
+
+    <!-- http://apartment#isAtLocation -->
+
+    <owl:ObjectProperty rdf:about="http://apartment#isAtLocation">
+        <rdfs:domain rdf:resource="http://apartment#NamedPose"/>
+        <rdfs:range rdf:resource="http://apartment#Location"/>
+    </owl:ObjectProperty>
+    
+
+
+    <!-- http://apartment#isAtNamedPose -->
+
+    <owl:ObjectProperty rdf:about="http://apartment#isAtNamedPose">
+        <rdfs:range rdf:resource="http://apartment#NamedPose"/>
+    </owl:ObjectProperty>
+    
+
+
+    <!-- http://apartment#isPartOf -->
+
+    <owl:ObjectProperty rdf:about="http://apartment#isPartOf"/>
+    
+
+
+    <!-- http://apartment#likelyLocation -->
+
+    <owl:ObjectProperty rdf:about="http://apartment#likelyLocation">
+        <rdfs:domain rdf:resource="http://apartment#Object"/>
+        <rdfs:range rdf:resource="http://apartment#Furniture"/>
+    </owl:ObjectProperty>
+    
+
+
+    <!-- http://apartment#locatedAt -->
+
+    <owl:ObjectProperty rdf:about="http://apartment#locatedAt">
         <rdf:type rdf:resource="http://www.w3.org/2002/07/owl#FunctionalProperty"/>
-        <rdfs:domain rdf:resource="&apartment;Object"/>
-        <rdfs:range rdf:resource="&apartment;Location"/>
-    </owl:ObjectProperty>
-
-
-
-    <!-- http://apartment.owl#nextTo -->
-
-    <owl:ObjectProperty rdf:about="&apartment;nextTo">
+        <rdfs:domain rdf:resource="http://apartment#Object"/>
+        <rdfs:range rdf:resource="http://apartment#Location"/>
+    </owl:ObjectProperty>
+    
+
+
+    <!-- http://apartment#nextTo -->
+
+    <owl:ObjectProperty rdf:about="http://apartment#nextTo">
         <rdf:type rdf:resource="http://www.w3.org/2002/07/owl#SymmetricProperty"/>
-        <rdfs:domain rdf:resource="&apartment;Object"/>
-        <rdfs:range rdf:resource="&apartment;Object"/>
-    </owl:ObjectProperty>
-
-
-
-    <!-- http://apartment.owl#objectHasObject -->
-
-    <owl:ObjectProperty rdf:about="&apartment;objectHasObject">
-        <rdfs:domain rdf:resource="&apartment;Object"/>
-        <rdfs:range rdf:resource="&apartment;Object"/>
-    </owl:ObjectProperty>
-
-
-
-    <!-- http://apartment.owl#onTopOf -->
-
-    <owl:ObjectProperty rdf:about="&apartment;onTopOf">
-        <rdfs:domain rdf:resource="&apartment;Object"/>
-        <rdfs:range rdf:resource="&apartment;Object"/>
-    </owl:ObjectProperty>
-
-
-
-    <!-- http://apartment.owl#oppositeTo -->
-
-    <owl:ObjectProperty rdf:about="&apartment;oppositeTo">
+        <rdfs:domain rdf:resource="http://apartment#Object"/>
+        <rdfs:range rdf:resource="http://apartment#Object"/>
+    </owl:ObjectProperty>
+    
+
+
+    <!-- http://apartment#objectHasObject -->
+
+    <owl:ObjectProperty rdf:about="http://apartment#objectHasObject">
+        <rdfs:domain rdf:resource="http://apartment#Object"/>
+        <rdfs:range rdf:resource="http://apartment#Object"/>
+    </owl:ObjectProperty>
+    
+
+
+    <!-- http://apartment#onTopOf -->
+
+    <owl:ObjectProperty rdf:about="http://apartment#onTopOf">
+        <rdfs:domain rdf:resource="http://apartment#Object"/>
+        <rdfs:range rdf:resource="http://apartment#Object"/>
+    </owl:ObjectProperty>
+    
+
+
+    <!-- http://apartment#oppositeTo -->
+
+    <owl:ObjectProperty rdf:about="http://apartment#oppositeTo">
         <rdf:type rdf:resource="http://www.w3.org/2002/07/owl#SymmetricProperty"/>
-        <rdfs:domain rdf:resource="&apartment;Object"/>
-        <rdfs:range rdf:resource="&apartment;Object"/>
-    </owl:ObjectProperty>
-
-
-<<<<<<< HEAD
+        <rdfs:domain rdf:resource="http://apartment#Object"/>
+        <rdfs:range rdf:resource="http://apartment#Object"/>
+    </owl:ObjectProperty>
+    
+
+
     <!-- http://apartment#preferredGraspingStrategy -->
-=======
-
-    <!-- http://apartment.owl#orientation -->
-
-    <owl:ObjectProperty rdf:about="&apartment;orientation">
-        <rdfs:subPropertyOf rdf:resource="&apartment;pose"/>
-    </owl:ObjectProperty>
-
-
-
-    <!-- http://apartment.owl#orientationPitch -->
-
-    <owl:ObjectProperty rdf:about="&apartment;orientationPitch">
-        <rdfs:subPropertyOf rdf:resource="&apartment;orientation"/>
-    </owl:ObjectProperty>
-
-
-
-    <!-- http://apartment.owl#orientationRoll -->
-
-    <owl:ObjectProperty rdf:about="&apartment;orientationRoll">
-        <rdfs:subPropertyOf rdf:resource="&apartment;orientation"/>
-    </owl:ObjectProperty>
-
-
-
-    <!-- http://apartment.owl#orientationYaw -->
-
-    <owl:ObjectProperty rdf:about="&apartment;orientationYaw">
-        <rdfs:subPropertyOf rdf:resource="&apartment;orientation"/>
-    </owl:ObjectProperty>
-
-
-
-    <!-- http://apartment.owl#pose -->
-
-    <owl:ObjectProperty rdf:about="&apartment;pose"/>
-
-
-
-    <!-- http://apartment.owl#position -->
-
-    <owl:ObjectProperty rdf:about="&apartment;position">
-        <rdfs:subPropertyOf rdf:resource="&apartment;pose"/>
-    </owl:ObjectProperty>
-
-
-
-    <!-- http://apartment.owl#positionX -->
-
-    <owl:ObjectProperty rdf:about="&apartment;positionX">
-        <rdfs:subPropertyOf rdf:resource="&apartment;position"/>
-    </owl:ObjectProperty>
-
-
-
-    <!-- http://apartment.owl#positionY -->
-
-    <owl:ObjectProperty rdf:about="&apartment;positionY">
-        <rdfs:subPropertyOf rdf:resource="&apartment;position"/>
-    </owl:ObjectProperty>
-
-
-
-    <!-- http://apartment.owl#positionZ -->
-
-    <owl:ObjectProperty rdf:about="&apartment;positionZ">
-        <rdfs:subPropertyOf rdf:resource="&apartment;position"/>
-    </owl:ObjectProperty>
-
-
->>>>>>> 89a6e54f
-
-    <!-- http://apartment.owl#preferredGraspingStrategy -->
-
-    <owl:ObjectProperty rdf:about="&apartment;preferredGraspingStrategy">
-        <rdfs:domain rdf:resource="&apartment;Object"/>
-        <rdfs:range rdf:resource="&apartment;GraspingStrategy"/>
-    </owl:ObjectProperty>
-
-
-
-    <!-- http://apartment.owl#toTheLeftOf -->
-
-    <owl:ObjectProperty rdf:about="&apartment;toTheLeftOf">
-        <owl:inverseOf rdf:resource="&apartment;toTheRightOf"/>
+
+    <owl:ObjectProperty rdf:about="http://apartment#preferredGraspingStrategy">
+        <rdfs:domain rdf:resource="http://apartment#Object"/>
+        <rdfs:range rdf:resource="http://apartment#GraspingStrategy"/>
+    </owl:ObjectProperty>
+    
+
+
+    <!-- http://apartment#toTheLeftOf -->
+
+    <owl:ObjectProperty rdf:about="http://apartment#toTheLeftOf">
+        <owl:inverseOf rdf:resource="http://apartment#toTheRightOf"/>
         <rdf:type rdf:resource="http://www.w3.org/2002/07/owl#TransitiveProperty"/>
-        <rdfs:domain rdf:resource="&apartment;Object"/>
-        <rdfs:range rdf:resource="&apartment;Object"/>
-    </owl:ObjectProperty>
-
-
-
-    <!-- http://apartment.owl#toTheRightOf -->
-
-    <owl:ObjectProperty rdf:about="&apartment;toTheRightOf">
+        <rdfs:domain rdf:resource="http://apartment#Object"/>
+        <rdfs:range rdf:resource="http://apartment#Object"/>
+    </owl:ObjectProperty>
+    
+
+
+    <!-- http://apartment#toTheRightOf -->
+
+    <owl:ObjectProperty rdf:about="http://apartment#toTheRightOf">
         <rdf:type rdf:resource="http://www.w3.org/2002/07/owl#TransitiveProperty"/>
     </owl:ObjectProperty>
-
-
-
-    <!-- http://apartment.owl#usedFor -->
-
-    <owl:ObjectProperty rdf:about="&apartment;usedFor">
+    
+
+
+    <!-- http://apartment#usedFor -->
+
+    <owl:ObjectProperty rdf:about="http://apartment#usedFor">
         <rdfs:comment>This property is used to link objects or locations to some utilities such as fridge is usedFor cooling food down.</rdfs:comment>
     </owl:ObjectProperty>
-
-
-
-    <!--
+    
+
+
+    <!-- 
     ///////////////////////////////////////////////////////////////////////////////////////
     //
     // Classes
@@ -340,1506 +261,1453 @@
     ///////////////////////////////////////////////////////////////////////////////////////
      -->
 
-
-
-
-    <!-- http://apartment.owl#Alcohol -->
-
-    <owl:Class rdf:about="&apartment;Alcohol">
-        <rdfs:subClassOf rdf:resource="&apartment;Drink"/>
-    </owl:Class>
-
-
-
-    <!-- http://apartment.owl#Apple -->
-
-    <owl:Class rdf:about="&apartment;Apple">
-        <rdfs:subClassOf rdf:resource="&apartment;Fruit"/>
-    </owl:Class>
-
-
-
-    <!-- http://apartment.owl#Appliance -->
-
-    <owl:Class rdf:about="&apartment;Appliance">
-        <rdfs:subClassOf rdf:resource="&apartment;Object"/>
-    </owl:Class>
-
-
-
-    <!-- http://apartment.owl#Baking -->
-
-    <owl:Class rdf:about="&apartment;Baking">
-        <rdfs:subClassOf rdf:resource="&apartment;Utility"/>
-    </owl:Class>
-
-
-
-    <!-- http://apartment.owl#Banana -->
-
-    <owl:Class rdf:about="&apartment;Banana">
-        <rdfs:subClassOf rdf:resource="&apartment;Fruit"/>
-    </owl:Class>
-
-
-
-    <!-- http://apartment.owl#Bed -->
-
-    <owl:Class rdf:about="&apartment;Bed">
-        <rdfs:subClassOf rdf:resource="&apartment;Furniture"/>
-    </owl:Class>
-
-
-
-    <!-- http://apartment.owl#Beef -->
-
-    <owl:Class rdf:about="&apartment;Beef">
-        <rdfs:subClassOf rdf:resource="&apartment;Meat"/>
-    </owl:Class>
-
-
-
-    <!-- http://apartment.owl#Beer -->
-
-    <owl:Class rdf:about="&apartment;Beer">
-        <rdfs:subClassOf rdf:resource="&apartment;Alcohol"/>
-    </owl:Class>
-
-
-
-    <!-- http://apartment.owl#Boiling -->
-
-    <owl:Class rdf:about="&apartment;Boiling">
-        <rdfs:subClassOf rdf:resource="&apartment;Utility"/>
-    </owl:Class>
-
-
-
-    <!-- http://apartment.owl#Bottle -->
-
-    <owl:Class rdf:about="&apartment;Bottle">
-        <rdfs:subClassOf rdf:resource="&apartment;DrinkContainer"/>
-    </owl:Class>
-
-
-
-    <!-- http://apartment.owl#Bowl -->
-
-    <owl:Class rdf:about="&apartment;Bowl">
-        <rdfs:subClassOf rdf:resource="&apartment;FoodContainer"/>
-    </owl:Class>
-
-
-
-    <!-- http://apartment.owl#Bread -->
-
-    <owl:Class rdf:about="&apartment;Bread">
-        <rdfs:subClassOf rdf:resource="&apartment;Grain"/>
-    </owl:Class>
-
-
-
-    <!-- http://apartment.owl#BreadKnife -->
-
-    <owl:Class rdf:about="&apartment;BreadKnife">
-        <rdfs:subClassOf rdf:resource="&apartment;KitchenUtensil"/>
-    </owl:Class>
-
-
-
-    <!-- http://apartment.owl#Broccoli -->
-
-    <owl:Class rdf:about="&apartment;Broccoli">
-        <rdfs:subClassOf rdf:resource="&apartment;Vegetable"/>
-    </owl:Class>
-
-
-
-    <!-- http://apartment.owl#Butter -->
-
-    <owl:Class rdf:about="&apartment;Butter">
-        <rdfs:subClassOf rdf:resource="&apartment;Dairy"/>
-    </owl:Class>
-
-
-
-    <!-- http://apartment.owl#Buttermilk -->
-
-    <owl:Class rdf:about="&apartment;Buttermilk">
-        <rdfs:subClassOf rdf:resource="&apartment;Dairy"/>
-    </owl:Class>
-
-
-
-    <!-- http://apartment.owl#Cabinet -->
-
-    <owl:Class rdf:about="&apartment;Cabinet">
-        <rdfs:subClassOf rdf:resource="&apartment;Furniture"/>
-    </owl:Class>
-
-
-
-    <!-- http://apartment.owl#Cereal -->
-
-    <owl:Class rdf:about="&apartment;Cereal">
-        <rdfs:subClassOf rdf:resource="&apartment;Grain"/>
-    </owl:Class>
-
-
-
-    <!-- http://apartment.owl#Chair -->
-
-    <owl:Class rdf:about="&apartment;Chair">
-        <rdfs:subClassOf rdf:resource="&apartment;Furniture"/>
-    </owl:Class>
-
-
-
-    <!-- http://apartment.owl#Cheese -->
-
-    <owl:Class rdf:about="&apartment;Cheese">
-        <rdfs:subClassOf rdf:resource="&apartment;Dairy"/>
-    </owl:Class>
-
-
-
-    <!-- http://apartment.owl#Chicken -->
-
-    <owl:Class rdf:about="&apartment;Chicken">
-        <rdfs:subClassOf rdf:resource="&apartment;Meat"/>
-    </owl:Class>
-
-
-
-    <!-- http://apartment.owl#ChipsCan -->
-
-    <owl:Class rdf:about="&apartment;ChipsCan">
-        <rdfs:subClassOf rdf:resource="&apartment;FoodContainer"/>
-    </owl:Class>
-
-
-
-    <!-- http://apartment.owl#Clothes -->
-
-    <owl:Class rdf:about="&apartment;Clothes">
-        <rdfs:subClassOf rdf:resource="&apartment;Object"/>
-    </owl:Class>
-
-
-
-    <!-- http://apartment.owl#CoffeeCan -->
-
-    <owl:Class rdf:about="&apartment;CoffeeCan">
-        <rdfs:subClassOf rdf:resource="&apartment;FoodContainer"/>
-    </owl:Class>
-
-
-
-    <!-- http://apartment.owl#CoffeeTable -->
-
-    <owl:Class rdf:about="&apartment;CoffeeTable">
-        <rdfs:subClassOf rdf:resource="&apartment;Table"/>
-    </owl:Class>
-
-
-
-    <!-- http://apartment.owl#Colander -->
-
-    <owl:Class rdf:about="&apartment;Colander">
-        <rdfs:subClassOf rdf:resource="&apartment;KitchenUtensil"/>
-    </owl:Class>
-
-
-
-    <!-- http://apartment.owl#Computer -->
-
-    <owl:Class rdf:about="&apartment;Computer">
-        <rdfs:subClassOf rdf:resource="&apartment;Equipment"/>
-    </owl:Class>
-
-
-
-    <!-- http://apartment.owl#Cookie -->
-
-    <owl:Class rdf:about="&apartment;Cookie">
-        <rdfs:subClassOf rdf:resource="&apartment;Snack"/>
-    </owl:Class>
-
-
-
-    <!-- http://apartment.owl#Cooking -->
-
-    <owl:Class rdf:about="&apartment;Cooking">
-        <rdfs:subClassOf rdf:resource="&apartment;Utility"/>
-    </owl:Class>
-
-
-
-    <!-- http://apartment.owl#CookingUtensil -->
-
-    <owl:Class rdf:about="&apartment;CookingUtensil">
-        <rdfs:subClassOf rdf:resource="&apartment;Object"/>
+    
+
+
+    <!-- http://apartment#Alcohol -->
+
+    <owl:Class rdf:about="http://apartment#Alcohol">
+        <rdfs:subClassOf rdf:resource="http://apartment#Drink"/>
+    </owl:Class>
+    
+
+
+    <!-- http://apartment#Apple -->
+
+    <owl:Class rdf:about="http://apartment#Apple">
+        <rdfs:subClassOf rdf:resource="http://apartment#Fruit"/>
+    </owl:Class>
+    
+
+
+    <!-- http://apartment#Appliance -->
+
+    <owl:Class rdf:about="http://apartment#Appliance">
+        <rdfs:subClassOf rdf:resource="http://apartment#Object"/>
+    </owl:Class>
+    
+
+
+    <!-- http://apartment#Baking -->
+
+    <owl:Class rdf:about="http://apartment#Baking">
+        <rdfs:subClassOf rdf:resource="http://apartment#Utility"/>
+    </owl:Class>
+    
+
+
+    <!-- http://apartment#Banana -->
+
+    <owl:Class rdf:about="http://apartment#Banana">
+        <rdfs:subClassOf rdf:resource="http://apartment#Fruit"/>
+    </owl:Class>
+    
+
+
+    <!-- http://apartment#Bed -->
+
+    <owl:Class rdf:about="http://apartment#Bed">
+        <rdfs:subClassOf rdf:resource="http://apartment#Furniture"/>
+    </owl:Class>
+    
+
+
+    <!-- http://apartment#Beef -->
+
+    <owl:Class rdf:about="http://apartment#Beef">
+        <rdfs:subClassOf rdf:resource="http://apartment#Meat"/>
+    </owl:Class>
+    
+
+
+    <!-- http://apartment#Beer -->
+
+    <owl:Class rdf:about="http://apartment#Beer">
+        <rdfs:subClassOf rdf:resource="http://apartment#Alcohol"/>
+    </owl:Class>
+    
+
+
+    <!-- http://apartment#Boiling -->
+
+    <owl:Class rdf:about="http://apartment#Boiling">
+        <rdfs:subClassOf rdf:resource="http://apartment#Utility"/>
+    </owl:Class>
+    
+
+
+    <!-- http://apartment#Bottle -->
+
+    <owl:Class rdf:about="http://apartment#Bottle">
+        <rdfs:subClassOf rdf:resource="http://apartment#DrinkContainer"/>
+    </owl:Class>
+    
+
+
+    <!-- http://apartment#Bowl -->
+
+    <owl:Class rdf:about="http://apartment#Bowl">
+        <rdfs:subClassOf rdf:resource="http://apartment#FoodContainer"/>
+    </owl:Class>
+    
+
+
+    <!-- http://apartment#Bread -->
+
+    <owl:Class rdf:about="http://apartment#Bread">
+        <rdfs:subClassOf rdf:resource="http://apartment#Grain"/>
+    </owl:Class>
+    
+
+
+    <!-- http://apartment#BreadKnife -->
+
+    <owl:Class rdf:about="http://apartment#BreadKnife">
+        <rdfs:subClassOf rdf:resource="http://apartment#KitchenUtensil"/>
+    </owl:Class>
+    
+
+
+    <!-- http://apartment#Broccoli -->
+
+    <owl:Class rdf:about="http://apartment#Broccoli">
+        <rdfs:subClassOf rdf:resource="http://apartment#Vegetable"/>
+    </owl:Class>
+    
+
+
+    <!-- http://apartment#Butter -->
+
+    <owl:Class rdf:about="http://apartment#Butter">
+        <rdfs:subClassOf rdf:resource="http://apartment#Dairy"/>
+    </owl:Class>
+    
+
+
+    <!-- http://apartment#Buttermilk -->
+
+    <owl:Class rdf:about="http://apartment#Buttermilk">
+        <rdfs:subClassOf rdf:resource="http://apartment#Dairy"/>
+    </owl:Class>
+    
+
+
+    <!-- http://apartment#Cabinet -->
+
+    <owl:Class rdf:about="http://apartment#Cabinet">
+        <rdfs:subClassOf rdf:resource="http://apartment#Furniture"/>
+    </owl:Class>
+    
+
+
+    <!-- http://apartment#Cereal -->
+
+    <owl:Class rdf:about="http://apartment#Cereal">
+        <rdfs:subClassOf rdf:resource="http://apartment#Grain"/>
+    </owl:Class>
+    
+
+
+    <!-- http://apartment#Chair -->
+
+    <owl:Class rdf:about="http://apartment#Chair">
+        <rdfs:subClassOf rdf:resource="http://apartment#Furniture"/>
+    </owl:Class>
+    
+
+
+    <!-- http://apartment#Cheese -->
+
+    <owl:Class rdf:about="http://apartment#Cheese">
+        <rdfs:subClassOf rdf:resource="http://apartment#Dairy"/>
+    </owl:Class>
+    
+
+
+    <!-- http://apartment#Chicken -->
+
+    <owl:Class rdf:about="http://apartment#Chicken">
+        <rdfs:subClassOf rdf:resource="http://apartment#Meat"/>
+    </owl:Class>
+    
+
+
+    <!-- http://apartment#ChipsCan -->
+
+    <owl:Class rdf:about="http://apartment#ChipsCan">
+        <rdfs:subClassOf rdf:resource="http://apartment#FoodContainer"/>
+    </owl:Class>
+    
+
+
+    <!-- http://apartment#Clothes -->
+
+    <owl:Class rdf:about="http://apartment#Clothes">
+        <rdfs:subClassOf rdf:resource="http://apartment#Object"/>
+    </owl:Class>
+    
+
+
+    <!-- http://apartment#CoffeeCan -->
+
+    <owl:Class rdf:about="http://apartment#CoffeeCan">
+        <rdfs:subClassOf rdf:resource="http://apartment#FoodContainer"/>
+    </owl:Class>
+    
+
+
+    <!-- http://apartment#CoffeeTable -->
+
+    <owl:Class rdf:about="http://apartment#CoffeeTable">
+        <rdfs:subClassOf rdf:resource="http://apartment#Table"/>
+    </owl:Class>
+    
+
+
+    <!-- http://apartment#Colander -->
+
+    <owl:Class rdf:about="http://apartment#Colander">
+        <rdfs:subClassOf rdf:resource="http://apartment#KitchenUtensil"/>
+    </owl:Class>
+    
+
+
+    <!-- http://apartment#Computer -->
+
+    <owl:Class rdf:about="http://apartment#Computer">
+        <rdfs:subClassOf rdf:resource="http://apartment#Equipment"/>
+    </owl:Class>
+    
+
+
+    <!-- http://apartment#Cookie -->
+
+    <owl:Class rdf:about="http://apartment#Cookie">
+        <rdfs:subClassOf rdf:resource="http://apartment#Snack"/>
+    </owl:Class>
+    
+
+
+    <!-- http://apartment#Cooking -->
+
+    <owl:Class rdf:about="http://apartment#Cooking">
+        <rdfs:subClassOf rdf:resource="http://apartment#Utility"/>
+    </owl:Class>
+    
+
+
+    <!-- http://apartment#CookingUtensil -->
+
+    <owl:Class rdf:about="http://apartment#CookingUtensil">
+        <rdfs:subClassOf rdf:resource="http://apartment#Object"/>
         <rdfs:subClassOf>
             <owl:Restriction>
-                <owl:onProperty rdf:resource="&apartment;usedFor"/>
-                <owl:someValuesFrom rdf:resource="&apartment;Cooking"/>
+                <owl:onProperty rdf:resource="http://apartment#usedFor"/>
+                <owl:someValuesFrom rdf:resource="http://apartment#Cooking"/>
             </owl:Restriction>
         </rdfs:subClassOf>
     </owl:Class>
-
-
-
-    <!-- http://apartment.owl#Cooling -->
-
-    <owl:Class rdf:about="&apartment;Cooling">
-        <rdfs:subClassOf rdf:resource="&apartment;Utility"/>
-    </owl:Class>
-
-
-
-    <!-- http://apartment.owl#Couch -->
-
-    <owl:Class rdf:about="&apartment;Couch">
-        <rdfs:subClassOf rdf:resource="&apartment;Furniture"/>
-    </owl:Class>
-
-
-
-    <!-- http://apartment.owl#Counter -->
-
-    <owl:Class rdf:about="&apartment;Counter">
-        <rdfs:subClassOf rdf:resource="&apartment;Furniture"/>
-    </owl:Class>
-
-
-
-    <!-- http://apartment.owl#CrackerBox -->
-
-    <owl:Class rdf:about="&apartment;CrackerBox">
-        <rdfs:subClassOf rdf:resource="&apartment;FoodContainer"/>
-    </owl:Class>
-
-
-
-    <!-- http://apartment.owl#Cream -->
-
-    <owl:Class rdf:about="&apartment;Cream">
-        <rdfs:subClassOf rdf:resource="&apartment;Dairy"/>
-    </owl:Class>
-
-
-
-    <!-- http://apartment.owl#Cup -->
-
-    <owl:Class rdf:about="&apartment;Cup">
-        <rdfs:subClassOf rdf:resource="&apartment;Drinkware"/>
-    </owl:Class>
-
-
-
-    <!-- http://apartment.owl#Cupboard -->
-
-    <owl:Class rdf:about="&apartment;Cupboard">
-        <rdfs:subClassOf rdf:resource="&apartment;Furniture"/>
-        <rdfs:subClassOf rdf:resource="&apartment;ObjectContainer"/>
-    </owl:Class>
-
-
-
-    <!-- http://apartment.owl#Dairy -->
-
-    <owl:Class rdf:about="&apartment;Dairy">
-        <rdfs:subClassOf rdf:resource="&apartment;Food"/>
-    </owl:Class>
-
-
-
-    <!-- http://apartment.owl#DiningRoom -->
-
-    <owl:Class rdf:about="&apartment;DiningRoom">
-        <rdfs:subClassOf rdf:resource="&apartment;Room"/>
-    </owl:Class>
-
-
-
-    <!-- http://apartment.owl#DiningTable -->
-
-    <owl:Class rdf:about="&apartment;DiningTable">
-        <rdfs:subClassOf rdf:resource="&apartment;Table"/>
-    </owl:Class>
-
-
-
-    <!-- http://apartment.owl#DiningTableChair -->
-
-    <owl:Class rdf:about="&apartment;DiningTableChair">
-        <rdfs:subClassOf rdf:resource="&apartment;Chair"/>
-    </owl:Class>
-
-
-
-    <!-- http://apartment.owl#Dishwasher -->
-
-    <owl:Class rdf:about="&apartment;Dishwasher">
-        <rdfs:subClassOf rdf:resource="&apartment;Appliance"/>
-    </owl:Class>
-
-
-
-    <!-- http://apartment.owl#Drawer -->
-
-    <owl:Class rdf:about="&apartment;Drawer">
-        <rdfs:subClassOf rdf:resource="&apartment;Furniture"/>
-        <rdfs:subClassOf rdf:resource="&apartment;ObjectContainer"/>
-    </owl:Class>
-
-
-
-    <!-- http://apartment.owl#Drink -->
-
-    <owl:Class rdf:about="&apartment;Drink">
-        <rdfs:subClassOf rdf:resource="&apartment;Object"/>
-    </owl:Class>
-
-
-
-    <!-- http://apartment.owl#DrinkContainer -->
-
-    <owl:Class rdf:about="&apartment;DrinkContainer">
-        <rdfs:subClassOf rdf:resource="&apartment;Object"/>
-    </owl:Class>
-
-
-
-    <!-- http://apartment.owl#Drinking -->
-
-    <owl:Class rdf:about="&apartment;Drinking">
-        <rdfs:subClassOf rdf:resource="&apartment;Utility"/>
-    </owl:Class>
-
-
-
-    <!-- http://apartment.owl#Drinkware -->
-
-    <owl:Class rdf:about="&apartment;Drinkware">
-        <rdfs:subClassOf rdf:resource="&apartment;DrinkContainer"/>
+    
+
+
+    <!-- http://apartment#Cooling -->
+
+    <owl:Class rdf:about="http://apartment#Cooling">
+        <rdfs:subClassOf rdf:resource="http://apartment#Utility"/>
+    </owl:Class>
+    
+
+
+    <!-- http://apartment#Couch -->
+
+    <owl:Class rdf:about="http://apartment#Couch">
+        <rdfs:subClassOf rdf:resource="http://apartment#Furniture"/>
+    </owl:Class>
+    
+
+
+    <!-- http://apartment#Counter -->
+
+    <owl:Class rdf:about="http://apartment#Counter">
+        <rdfs:subClassOf rdf:resource="http://apartment#Furniture"/>
+    </owl:Class>
+    
+
+
+    <!-- http://apartment#CrackerBox -->
+
+    <owl:Class rdf:about="http://apartment#CrackerBox">
+        <rdfs:subClassOf rdf:resource="http://apartment#FoodContainer"/>
+    </owl:Class>
+    
+
+
+    <!-- http://apartment#Cream -->
+
+    <owl:Class rdf:about="http://apartment#Cream">
+        <rdfs:subClassOf rdf:resource="http://apartment#Dairy"/>
+    </owl:Class>
+    
+
+
+    <!-- http://apartment#Cup -->
+
+    <owl:Class rdf:about="http://apartment#Cup">
+        <rdfs:subClassOf rdf:resource="http://apartment#Drinkware"/>
+    </owl:Class>
+    
+
+
+    <!-- http://apartment#Cupboard -->
+
+    <owl:Class rdf:about="http://apartment#Cupboard">
+        <rdfs:subClassOf rdf:resource="http://apartment#Furniture"/>
+        <rdfs:subClassOf rdf:resource="http://apartment#ObjectContainer"/>
+    </owl:Class>
+    
+
+
+    <!-- http://apartment#Dairy -->
+
+    <owl:Class rdf:about="http://apartment#Dairy">
+        <rdfs:subClassOf rdf:resource="http://apartment#Food"/>
+    </owl:Class>
+    
+
+
+    <!-- http://apartment#DiningRoom -->
+
+    <owl:Class rdf:about="http://apartment#DiningRoom">
+        <rdfs:subClassOf rdf:resource="http://apartment#Room"/>
+    </owl:Class>
+    
+
+
+    <!-- http://apartment#DiningTable -->
+
+    <owl:Class rdf:about="http://apartment#DiningTable">
+        <rdfs:subClassOf rdf:resource="http://apartment#Table"/>
+    </owl:Class>
+    
+
+
+    <!-- http://apartment#DiningTableChair -->
+
+    <owl:Class rdf:about="http://apartment#DiningTableChair">
+        <rdfs:subClassOf rdf:resource="http://apartment#Chair"/>
+    </owl:Class>
+    
+
+
+    <!-- http://apartment#Dishwasher -->
+
+    <owl:Class rdf:about="http://apartment#Dishwasher">
+        <rdfs:subClassOf rdf:resource="http://apartment#Appliance"/>
+    </owl:Class>
+    
+
+
+    <!-- http://apartment#Drawer -->
+
+    <owl:Class rdf:about="http://apartment#Drawer">
+        <rdfs:subClassOf rdf:resource="http://apartment#Furniture"/>
+        <rdfs:subClassOf rdf:resource="http://apartment#ObjectContainer"/>
+    </owl:Class>
+    
+
+
+    <!-- http://apartment#Drink -->
+
+    <owl:Class rdf:about="http://apartment#Drink">
+        <rdfs:subClassOf rdf:resource="http://apartment#Object"/>
+    </owl:Class>
+    
+
+
+    <!-- http://apartment#DrinkContainer -->
+
+    <owl:Class rdf:about="http://apartment#DrinkContainer">
+        <rdfs:subClassOf rdf:resource="http://apartment#Object"/>
+    </owl:Class>
+    
+
+
+    <!-- http://apartment#Drinking -->
+
+    <owl:Class rdf:about="http://apartment#Drinking">
+        <rdfs:subClassOf rdf:resource="http://apartment#Utility"/>
+    </owl:Class>
+    
+
+
+    <!-- http://apartment#DrinkingGlass -->
+
+    <owl:Class rdf:about="http://apartment#DrinkingGlass">
+        <rdfs:subClassOf rdf:resource="http://apartment#Drinkware"/>
+    </owl:Class>
+    
+
+
+    <!-- http://apartment#Drinkware -->
+
+    <owl:Class rdf:about="http://apartment#Drinkware">
+        <rdfs:subClassOf rdf:resource="http://apartment#Object"/>
         <rdfs:subClassOf>
             <owl:Restriction>
-                <owl:onProperty rdf:resource="&apartment;usedFor"/>
-                <owl:someValuesFrom rdf:resource="&apartment;Drinking"/>
+                <owl:onProperty rdf:resource="http://apartment#usedFor"/>
+                <owl:someValuesFrom rdf:resource="http://apartment#Drinking"/>
             </owl:Restriction>
         </rdfs:subClassOf>
     </owl:Class>
-
-
-
-    <!-- http://apartment.owl#Equipment -->
-
-    <owl:Class rdf:about="&apartment;Equipment">
-        <rdfs:subClassOf rdf:resource="&apartment;Object"/>
-    </owl:Class>
-
-
-
-    <!-- http://apartment.owl#FishCan -->
-
-    <owl:Class rdf:about="&apartment;FishCan">
-        <rdfs:subClassOf rdf:resource="&apartment;FoodContainer"/>
-    </owl:Class>
-
-
-
-    <!-- http://apartment.owl#Food -->
-
-    <owl:Class rdf:about="&apartment;Food">
-        <rdfs:subClassOf rdf:resource="&apartment;Object"/>
-    </owl:Class>
-
-
-
-    <!-- http://apartment.owl#FoodContainer -->
-
-    <owl:Class rdf:about="&apartment;FoodContainer">
-        <rdfs:subClassOf rdf:resource="&apartment;Object"/>
+    
+
+
+    <!-- http://apartment#Equipment -->
+
+    <owl:Class rdf:about="http://apartment#Equipment">
+        <rdfs:subClassOf rdf:resource="http://apartment#Object"/>
+    </owl:Class>
+    
+
+
+    <!-- http://apartment#FishCan -->
+
+    <owl:Class rdf:about="http://apartment#FishCan">
+        <rdfs:subClassOf rdf:resource="http://apartment#FoodContainer"/>
+    </owl:Class>
+    
+
+
+    <!-- http://apartment#Food -->
+
+    <owl:Class rdf:about="http://apartment#Food">
+        <rdfs:subClassOf rdf:resource="http://apartment#Object"/>
+    </owl:Class>
+    
+
+
+    <!-- http://apartment#FoodContainer -->
+
+    <owl:Class rdf:about="http://apartment#FoodContainer">
+        <rdfs:subClassOf rdf:resource="http://apartment#Object"/>
         <rdfs:subClassOf>
             <owl:Restriction>
-                <owl:onProperty rdf:resource="&apartment;usedFor"/>
-                <owl:someValuesFrom rdf:resource="&apartment;StoringFood"/>
+                <owl:onProperty rdf:resource="http://apartment#usedFor"/>
+                <owl:someValuesFrom rdf:resource="http://apartment#StoringFood"/>
             </owl:Restriction>
         </rdfs:subClassOf>
     </owl:Class>
-
-
-
-    <!-- http://apartment.owl#Fork -->
-
-    <owl:Class rdf:about="&apartment;Fork">
-        <rdfs:subClassOf rdf:resource="&apartment;KitchenUtensil"/>
-    </owl:Class>
-
-
-
-    <!-- http://apartment.owl#Fridge -->
-
-    <owl:Class rdf:about="&apartment;Fridge">
-        <rdfs:subClassOf rdf:resource="&apartment;Appliance"/>
+    
+
+
+    <!-- http://apartment#Fork -->
+
+    <owl:Class rdf:about="http://apartment#Fork">
+        <rdfs:subClassOf rdf:resource="http://apartment#KitchenUtensil"/>
+    </owl:Class>
+    
+
+
+    <!-- http://apartment#Fridge -->
+
+    <owl:Class rdf:about="http://apartment#Fridge">
+        <rdfs:subClassOf rdf:resource="http://apartment#Appliance"/>
         <rdfs:subClassOf>
             <owl:Restriction>
-                <owl:onProperty rdf:resource="&apartment;usedFor"/>
-                <owl:someValuesFrom rdf:resource="&apartment;Cooling"/>
+                <owl:onProperty rdf:resource="http://apartment#usedFor"/>
+                <owl:someValuesFrom rdf:resource="http://apartment#Cooling"/>
             </owl:Restriction>
         </rdfs:subClassOf>
     </owl:Class>
-
-
-
-    <!-- http://apartment.owl#Fruit -->
-
-    <owl:Class rdf:about="&apartment;Fruit">
-        <rdfs:subClassOf rdf:resource="&apartment;Food"/>
-    </owl:Class>
-
-
-
-    <!-- http://apartment.owl#FryingPan -->
-
-    <owl:Class rdf:about="&apartment;FryingPan">
-        <rdfs:subClassOf rdf:resource="&apartment;CookingUtensil"/>
-        <owl:disjointWith rdf:resource="&apartment;Pot"/>
-    </owl:Class>
-
-
-
-    <!-- http://apartment.owl#Furniture -->
-
-    <owl:Class rdf:about="&apartment;Furniture">
-        <rdfs:subClassOf rdf:resource="&apartment;Object"/>
-    </owl:Class>
-
-
-
-    <!-- http://apartment.owl#GelatinBox -->
-
-    <owl:Class rdf:about="&apartment;GelatinBox">
-        <rdfs:subClassOf rdf:resource="&apartment;FoodContainer"/>
-    </owl:Class>
-
-
-
-    <!-- http://apartment.owl#Glass -->
-
-    <owl:Class rdf:about="&apartment;Glass">
-        <rdfs:subClassOf rdf:resource="&apartment;Drinkware"/>
-    </owl:Class>
-
-
-
-    <!-- http://apartment.owl#Grain -->
-
-    <owl:Class rdf:about="&apartment;Grain">
-        <rdfs:subClassOf rdf:resource="&apartment;Food"/>
-    </owl:Class>
-
-
-
-    <!-- http://apartment.owl#GraspingStrategy -->
-
-    <owl:Class rdf:about="&apartment;GraspingStrategy">
+    
+
+
+    <!-- http://apartment#Fruit -->
+
+    <owl:Class rdf:about="http://apartment#Fruit">
+        <rdfs:subClassOf rdf:resource="http://apartment#Food"/>
+    </owl:Class>
+    
+
+
+    <!-- http://apartment#FryingPan -->
+
+    <owl:Class rdf:about="http://apartment#FryingPan">
+        <rdfs:subClassOf rdf:resource="http://apartment#CookingUtensil"/>
+        <owl:disjointWith rdf:resource="http://apartment#Pot"/>
+    </owl:Class>
+    
+
+
+    <!-- http://apartment#Furniture -->
+
+    <owl:Class rdf:about="http://apartment#Furniture">
+        <rdfs:subClassOf rdf:resource="http://apartment#Object"/>
+    </owl:Class>
+    
+
+
+    <!-- http://apartment#GelatinBox -->
+
+    <owl:Class rdf:about="http://apartment#GelatinBox">
+        <rdfs:subClassOf rdf:resource="http://apartment#FoodContainer"/>
+    </owl:Class>
+    
+
+
+    <!-- http://apartment#Glass -->
+
+    <owl:Class rdf:about="http://apartment#Glass">
+        <rdfs:subClassOf rdf:resource="http://apartment#Drinkware"/>
+    </owl:Class>
+    
+
+
+    <!-- http://apartment#Grain -->
+
+    <owl:Class rdf:about="http://apartment#Grain">
+        <rdfs:subClassOf rdf:resource="http://apartment#Food"/>
+    </owl:Class>
+    
+
+
+    <!-- http://apartment#GraspingStrategy -->
+
+    <owl:Class rdf:about="http://apartment#GraspingStrategy">
         <rdfs:subClassOf rdf:resource="http://www.w3.org/2002/07/owl#Thing"/>
     </owl:Class>
-
-
-
-    <!-- http://apartment.owl#Grater -->
-
-    <owl:Class rdf:about="&apartment;Grater">
-        <rdfs:subClassOf rdf:resource="&apartment;KitchenUtensil"/>
-    </owl:Class>
-
-
-
-    <!-- http://apartment.owl#Ham -->
-
-    <owl:Class rdf:about="&apartment;Ham">
-        <rdfs:subClassOf rdf:resource="&apartment;Meat"/>
-    </owl:Class>
-
-
-
-    <!-- http://apartment.owl#HandSoap -->
-
-    <owl:Class rdf:about="&apartment;HandSoap">
-        <rdfs:subClassOf rdf:resource="&apartment;PersonalHygieneItem"/>
-    </owl:Class>
-
-
-
-    <!-- http://apartment.owl#Heating -->
-
-    <owl:Class rdf:about="&apartment;Heating">
-        <rdfs:subClassOf rdf:resource="&apartment;Utility"/>
-    </owl:Class>
-
-
-
-    <!-- http://apartment.owl#IceCream -->
-
-    <owl:Class rdf:about="&apartment;IceCream">
-        <rdfs:subClassOf rdf:resource="&apartment;Dairy"/>
-    </owl:Class>
-
-
-
-    <!-- http://apartment.owl#Ketchup -->
-
-    <owl:Class rdf:about="&apartment;Ketchup">
-        <rdfs:subClassOf rdf:resource="&apartment;Sauce"/>
-    </owl:Class>
-
-
-
-    <!-- http://apartment.owl#Kitchen -->
-
-    <owl:Class rdf:about="&apartment;Kitchen">
-        <rdfs:subClassOf rdf:resource="&apartment;Room"/>
-    </owl:Class>
-
-
-
-    <!-- http://apartment.owl#KitchenUtensil -->
-
-    <owl:Class rdf:about="&apartment;KitchenUtensil">
-        <rdfs:subClassOf rdf:resource="&apartment;Object"/>
-    </owl:Class>
-
-
-
-    <!-- http://apartment.owl#Knife -->
-
-    <owl:Class rdf:about="&apartment;Knife">
-        <rdfs:subClassOf rdf:resource="&apartment;KitchenUtensil"/>
-    </owl:Class>
-
-
-
-    <!-- http://apartment.owl#Laptop -->
-
-    <owl:Class rdf:about="&apartment;Laptop">
-        <rdfs:subClassOf rdf:resource="&apartment;Appliance"/>
-    </owl:Class>
-
-
-
-    <!-- http://apartment.owl#Lemon -->
-
-    <owl:Class rdf:about="&apartment;Lemon">
-        <rdfs:subClassOf rdf:resource="&apartment;Fruit"/>
-    </owl:Class>
-
-
-
-    <!-- http://apartment.owl#Lettuce -->
-
-    <owl:Class rdf:about="&apartment;Lettuce">
-        <rdfs:subClassOf rdf:resource="&apartment;Vegetable"/>
-    </owl:Class>
-
-
-
-    <!-- http://apartment.owl#LivingRoom -->
-
-    <owl:Class rdf:about="&apartment;LivingRoom">
-        <rdfs:subClassOf rdf:resource="&apartment;Room"/>
-    </owl:Class>
-
-
-
-    <!-- http://apartment.owl#Location -->
-
-    <owl:Class rdf:about="&apartment;Location">
+    
+
+
+    <!-- http://apartment#Grater -->
+
+    <owl:Class rdf:about="http://apartment#Grater">
+        <rdfs:subClassOf rdf:resource="http://apartment#KitchenUtensil"/>
+    </owl:Class>
+    
+
+
+    <!-- http://apartment#Ham -->
+
+    <owl:Class rdf:about="http://apartment#Ham">
+        <rdfs:subClassOf rdf:resource="http://apartment#Meat"/>
+    </owl:Class>
+    
+
+
+    <!-- http://apartment#HandSoap -->
+
+    <owl:Class rdf:about="http://apartment#HandSoap">
+        <rdfs:subClassOf rdf:resource="http://apartment#PersonalHygieneItem"/>
+    </owl:Class>
+    
+
+
+    <!-- http://apartment#Heating -->
+
+    <owl:Class rdf:about="http://apartment#Heating">
+        <rdfs:subClassOf rdf:resource="http://apartment#Utility"/>
+    </owl:Class>
+    
+
+
+    <!-- http://apartment#IceCream -->
+
+    <owl:Class rdf:about="http://apartment#IceCream">
+        <rdfs:subClassOf rdf:resource="http://apartment#Dairy"/>
+    </owl:Class>
+    
+
+
+    <!-- http://apartment#Ketchup -->
+
+    <owl:Class rdf:about="http://apartment#Ketchup">
+        <rdfs:subClassOf rdf:resource="http://apartment#Sauce"/>
+    </owl:Class>
+    
+
+
+    <!-- http://apartment#Kitchen -->
+
+    <owl:Class rdf:about="http://apartment#Kitchen">
+        <rdfs:subClassOf rdf:resource="http://apartment#Room"/>
+    </owl:Class>
+    
+
+
+    <!-- http://apartment#KitchenUtensil -->
+
+    <owl:Class rdf:about="http://apartment#KitchenUtensil">
+        <rdfs:subClassOf rdf:resource="http://apartment#Object"/>
+    </owl:Class>
+    
+
+
+    <!-- http://apartment#Knife -->
+
+    <owl:Class rdf:about="http://apartment#Knife">
+        <rdfs:subClassOf rdf:resource="http://apartment#KitchenUtensil"/>
+    </owl:Class>
+    
+
+
+    <!-- http://apartment#Laptop -->
+
+    <owl:Class rdf:about="http://apartment#Laptop">
+        <rdfs:subClassOf rdf:resource="http://apartment#Appliance"/>
+    </owl:Class>
+    
+
+
+    <!-- http://apartment#Lemon -->
+
+    <owl:Class rdf:about="http://apartment#Lemon">
+        <rdfs:subClassOf rdf:resource="http://apartment#Fruit"/>
+    </owl:Class>
+    
+
+
+    <!-- http://apartment#Lettuce -->
+
+    <owl:Class rdf:about="http://apartment#Lettuce">
+        <rdfs:subClassOf rdf:resource="http://apartment#Vegetable"/>
+    </owl:Class>
+    
+
+
+    <!-- http://apartment#LivingRoom -->
+
+    <owl:Class rdf:about="http://apartment#LivingRoom">
+        <rdfs:subClassOf rdf:resource="http://apartment#Room"/>
+    </owl:Class>
+    
+
+
+    <!-- http://apartment#Location -->
+
+    <owl:Class rdf:about="http://apartment#Location">
         <rdfs:subClassOf rdf:resource="http://www.w3.org/2002/07/owl#Thing"/>
     </owl:Class>
-
-
-
-    <!-- http://apartment.owl#LunchBox -->
-
-    <owl:Class rdf:about="&apartment;LunchBox">
-        <rdfs:subClassOf rdf:resource="&apartment;FoodContainer"/>
-    </owl:Class>
-
-
-
-    <!-- http://apartment.owl#Marker -->
-
-    <owl:Class rdf:about="&apartment;Marker">
-        <rdfs:subClassOf rdf:resource="&apartment;Stationery"/>
-    </owl:Class>
-
-
-
-    <!-- http://apartment.owl#Mayo -->
-
-    <owl:Class rdf:about="&apartment;Mayo">
-        <rdfs:subClassOf rdf:resource="&apartment;Sauce"/>
-    </owl:Class>
-
-
-
-    <!-- http://apartment.owl#Meat -->
-
-    <owl:Class rdf:about="&apartment;Meat">
-        <rdfs:subClassOf rdf:resource="&apartment;Food"/>
-    </owl:Class>
-
-
-
-    <!-- http://apartment.owl#MeatCan -->
-
-    <owl:Class rdf:about="&apartment;MeatCan">
-        <rdfs:subClassOf rdf:resource="&apartment;FoodContainer"/>
-    </owl:Class>
-
-
-
-    <!-- http://apartment.owl#MicrowaveOven -->
-
-    <owl:Class rdf:about="&apartment;MicrowaveOven">
-        <rdfs:subClassOf rdf:resource="&apartment;Appliance"/>
+    
+
+
+    <!-- http://apartment#LunchBox -->
+
+    <owl:Class rdf:about="http://apartment#LunchBox">
+        <rdfs:subClassOf rdf:resource="http://apartment#FoodContainer"/>
+    </owl:Class>
+    
+
+
+    <!-- http://apartment#Marker -->
+
+    <owl:Class rdf:about="http://apartment#Marker">
+        <rdfs:subClassOf rdf:resource="http://apartment#Stationery"/>
+    </owl:Class>
+    
+
+
+    <!-- http://apartment#Mayo -->
+
+    <owl:Class rdf:about="http://apartment#Mayo">
+        <rdfs:subClassOf rdf:resource="http://apartment#Sauce"/>
+    </owl:Class>
+    
+
+
+    <!-- http://apartment#Meat -->
+
+    <owl:Class rdf:about="http://apartment#Meat">
+        <rdfs:subClassOf rdf:resource="http://apartment#Food"/>
+    </owl:Class>
+    
+
+
+    <!-- http://apartment#MeatCan -->
+
+    <owl:Class rdf:about="http://apartment#MeatCan">
+        <rdfs:subClassOf rdf:resource="http://apartment#FoodContainer"/>
+    </owl:Class>
+    
+
+
+    <!-- http://apartment#MicrowaveOven -->
+
+    <owl:Class rdf:about="http://apartment#MicrowaveOven">
+        <rdfs:subClassOf rdf:resource="http://apartment#Appliance"/>
         <rdfs:subClassOf>
             <owl:Restriction>
-                <owl:onProperty rdf:resource="&apartment;usedFor"/>
-                <owl:someValuesFrom rdf:resource="&apartment;Cooking"/>
+                <owl:onProperty rdf:resource="http://apartment#usedFor"/>
+                <owl:someValuesFrom rdf:resource="http://apartment#Cooking"/>
             </owl:Restriction>
         </rdfs:subClassOf>
         <rdfs:subClassOf>
             <owl:Restriction>
-                <owl:onProperty rdf:resource="&apartment;usedFor"/>
-                <owl:someValuesFrom rdf:resource="&apartment;Heating"/>
+                <owl:onProperty rdf:resource="http://apartment#usedFor"/>
+                <owl:someValuesFrom rdf:resource="http://apartment#Heating"/>
             </owl:Restriction>
         </rdfs:subClassOf>
     </owl:Class>
-
-
-
-    <!-- http://apartment.owl#Milk -->
-
-    <owl:Class rdf:about="&apartment;Milk">
-        <rdfs:subClassOf rdf:resource="&apartment;Dairy"/>
-    </owl:Class>
-
-
-
-    <!-- http://apartment.owl#Mixer -->
-
-    <owl:Class rdf:about="&apartment;Mixer">
-        <rdfs:subClassOf rdf:resource="&apartment;Appliance"/>
-    </owl:Class>
-
-
-
-    <!-- http://apartment.owl#Mug -->
-
-    <owl:Class rdf:about="&apartment;Mug">
-        <rdfs:subClassOf rdf:resource="&apartment;Drinkware"/>
-    </owl:Class>
-
-
-
-    <!-- http://apartment.owl#Mustard -->
-
-    <owl:Class rdf:about="&apartment;Mustard">
-        <rdfs:subClassOf rdf:resource="&apartment;Sauce"/>
-    </owl:Class>
-
-
-
-    <!-- http://apartment.owl#MustardContainer -->
-
-    <owl:Class rdf:about="&apartment;MustardContainer">
-        <rdfs:subClassOf rdf:resource="&apartment;FoodContainer"/>
-    </owl:Class>
-
-
-
-    <!-- http://apartment.owl#NamedPose -->
-
-    <owl:Class rdf:about="&apartment;NamedPose">
-        <rdfs:subClassOf rdf:resource="&apartment;Location"/>
-    </owl:Class>
-
-
-
-    <!-- http://apartment.owl#Object -->
-
-    <owl:Class rdf:about="&apartment;Object">
+    
+
+
+    <!-- http://apartment#Milk -->
+
+    <owl:Class rdf:about="http://apartment#Milk">
+        <rdfs:subClassOf rdf:resource="http://apartment#Dairy"/>
+    </owl:Class>
+    
+
+
+    <!-- http://apartment#Mixer -->
+
+    <owl:Class rdf:about="http://apartment#Mixer">
+        <rdfs:subClassOf rdf:resource="http://apartment#Appliance"/>
+    </owl:Class>
+    
+
+
+    <!-- http://apartment#Mug -->
+
+    <owl:Class rdf:about="http://apartment#Mug">
+        <rdfs:subClassOf rdf:resource="http://apartment#Drinkware"/>
+    </owl:Class>
+    
+
+
+    <!-- http://apartment#Mustard -->
+
+    <owl:Class rdf:about="http://apartment#Mustard">
+        <rdfs:subClassOf rdf:resource="http://apartment#Sauce"/>
+    </owl:Class>
+    
+
+
+    <!-- http://apartment#MustardContainer -->
+
+    <owl:Class rdf:about="http://apartment#MustardContainer">
+        <rdfs:subClassOf rdf:resource="http://apartment#FoodContainer"/>
+    </owl:Class>
+    
+
+
+    <!-- http://apartment#NamedPose -->
+
+    <owl:Class rdf:about="http://apartment#NamedPose">
+        <rdfs:subClassOf rdf:resource="http://apartment#Location"/>
+    </owl:Class>
+    
+
+
+    <!-- http://apartment#Object -->
+
+    <owl:Class rdf:about="http://apartment#Object">
         <rdfs:subClassOf rdf:resource="http://www.w3.org/2002/07/owl#Thing"/>
     </owl:Class>
-
-
-
-    <!-- http://apartment.owl#ObjectContainer -->
-
-    <owl:Class rdf:about="&apartment;ObjectContainer">
-        <rdfs:subClassOf rdf:resource="&apartment;Object"/>
+    
+
+
+    <!-- http://apartment#ObjectContainer -->
+
+    <owl:Class rdf:about="http://apartment#ObjectContainer">
+        <rdfs:subClassOf rdf:resource="http://apartment#Object"/>
         <rdfs:subClassOf>
             <owl:Restriction>
-                <owl:onProperty rdf:resource="&apartment;usedFor"/>
-                <owl:someValuesFrom rdf:resource="&apartment;Storing"/>
+                <owl:onProperty rdf:resource="http://apartment#usedFor"/>
+                <owl:someValuesFrom rdf:resource="http://apartment#Storing"/>
             </owl:Restriction>
         </rdfs:subClassOf>
     </owl:Class>
-
-
-
-    <!-- http://apartment.owl#Office -->
-
-    <owl:Class rdf:about="&apartment;Office">
-        <rdfs:subClassOf rdf:resource="&apartment;Room"/>
-    </owl:Class>
-
-
-
-    <!-- http://apartment.owl#OfficeChair -->
-
-    <owl:Class rdf:about="&apartment;OfficeChair">
-        <rdfs:subClassOf rdf:resource="&apartment;Chair"/>
-    </owl:Class>
-
-
-
-    <!-- http://apartment.owl#OfficeTable -->
-
-    <owl:Class rdf:about="&apartment;OfficeTable">
-        <rdfs:subClassOf rdf:resource="&apartment;Table"/>
-    </owl:Class>
-
-
-
-    <!-- http://apartment.owl#Onion -->
-
-    <owl:Class rdf:about="&apartment;Onion">
-        <rdfs:subClassOf rdf:resource="&apartment;Vegetable"/>
-    </owl:Class>
-
-
-
-    <!-- http://apartment.owl#Orange -->
-
-    <owl:Class rdf:about="&apartment;Orange">
-        <rdfs:subClassOf rdf:resource="&apartment;Fruit"/>
-    </owl:Class>
-
-
-
-    <!-- http://apartment.owl#Oven -->
-
-    <owl:Class rdf:about="&apartment;Oven">
-        <rdfs:subClassOf rdf:resource="&apartment;Appliance"/>
+    
+
+
+    <!-- http://apartment#Office -->
+
+    <owl:Class rdf:about="http://apartment#Office">
+        <rdfs:subClassOf rdf:resource="http://apartment#Room"/>
+    </owl:Class>
+    
+
+
+    <!-- http://apartment#OfficeChair -->
+
+    <owl:Class rdf:about="http://apartment#OfficeChair">
+        <rdfs:subClassOf rdf:resource="http://apartment#Chair"/>
+    </owl:Class>
+    
+
+
+    <!-- http://apartment#OfficeTable -->
+
+    <owl:Class rdf:about="http://apartment#OfficeTable">
+        <rdfs:subClassOf rdf:resource="http://apartment#Table"/>
+    </owl:Class>
+    
+
+
+    <!-- http://apartment#Onion -->
+
+    <owl:Class rdf:about="http://apartment#Onion">
+        <rdfs:subClassOf rdf:resource="http://apartment#Vegetable"/>
+    </owl:Class>
+    
+
+
+    <!-- http://apartment#Orange -->
+
+    <owl:Class rdf:about="http://apartment#Orange">
+        <rdfs:subClassOf rdf:resource="http://apartment#Fruit"/>
+    </owl:Class>
+    
+
+
+    <!-- http://apartment#Oven -->
+
+    <owl:Class rdf:about="http://apartment#Oven">
+        <rdfs:subClassOf rdf:resource="http://apartment#Appliance"/>
         <rdfs:subClassOf>
             <owl:Restriction>
-                <owl:onProperty rdf:resource="&apartment;usedFor"/>
-                <owl:someValuesFrom rdf:resource="&apartment;Baking"/>
+                <owl:onProperty rdf:resource="http://apartment#usedFor"/>
+                <owl:someValuesFrom rdf:resource="http://apartment#Baking"/>
             </owl:Restriction>
         </rdfs:subClassOf>
     </owl:Class>
-
-
-
-    <!-- http://apartment.owl#Paper -->
-
-    <owl:Class rdf:about="&apartment;Paper">
-        <rdfs:subClassOf rdf:resource="&apartment;Stationery"/>
-    </owl:Class>
-
-
-
-    <!-- http://apartment.owl#PaperClip -->
-
-    <owl:Class rdf:about="&apartment;PaperClip">
-        <rdfs:subClassOf rdf:resource="&apartment;Stationery"/>
-    </owl:Class>
-
-
-
-    <!-- http://apartment.owl#Pasta -->
-
-    <owl:Class rdf:about="&apartment;Pasta">
-        <rdfs:subClassOf rdf:resource="&apartment;Grain"/>
-    </owl:Class>
-
-
-
-    <!-- http://apartment.owl#Peach -->
-
-    <owl:Class rdf:about="&apartment;Peach">
-        <rdfs:subClassOf rdf:resource="&apartment;Fruit"/>
-    </owl:Class>
-
-
-
-    <!-- http://apartment.owl#Peanut -->
-
-    <owl:Class rdf:about="&apartment;Peanut">
-        <rdfs:subClassOf rdf:resource="&apartment;Snack"/>
-    </owl:Class>
-
-
-
-    <!-- http://apartment.owl#Pear -->
-
-    <owl:Class rdf:about="&apartment;Pear">
-        <rdfs:subClassOf rdf:resource="&apartment;Fruit"/>
-    </owl:Class>
-
-
-
-    <!-- http://apartment.owl#Pen -->
-
-    <owl:Class rdf:about="&apartment;Pen">
-        <rdfs:subClassOf rdf:resource="&apartment;Stationery"/>
-    </owl:Class>
-
-
-
-    <!-- http://apartment.owl#Pencil -->
-
-    <owl:Class rdf:about="&apartment;Pencil">
-        <rdfs:subClassOf rdf:resource="&apartment;Stationery"/>
-    </owl:Class>
-
-
-
-    <!-- http://apartment.owl#PersonalHygieneItem -->
-
-    <owl:Class rdf:about="&apartment;PersonalHygieneItem">
-        <rdfs:subClassOf rdf:resource="&apartment;Object"/>
-    </owl:Class>
-
-
-
-    <!-- http://apartment.owl#Plane -->
-
-    <owl:Class rdf:about="&apartment;Plane">
+    
+
+
+    <!-- http://apartment#Paper -->
+
+    <owl:Class rdf:about="http://apartment#Paper">
+        <rdfs:subClassOf rdf:resource="http://apartment#Stationery"/>
+    </owl:Class>
+    
+
+
+    <!-- http://apartment#PaperClip -->
+
+    <owl:Class rdf:about="http://apartment#PaperClip">
+        <rdfs:subClassOf rdf:resource="http://apartment#Stationery"/>
+    </owl:Class>
+    
+
+
+    <!-- http://apartment#Pasta -->
+
+    <owl:Class rdf:about="http://apartment#Pasta">
+        <rdfs:subClassOf rdf:resource="http://apartment#Grain"/>
+    </owl:Class>
+    
+
+
+    <!-- http://apartment#Peach -->
+
+    <owl:Class rdf:about="http://apartment#Peach">
+        <rdfs:subClassOf rdf:resource="http://apartment#Fruit"/>
+    </owl:Class>
+    
+
+
+    <!-- http://apartment#Peanut -->
+
+    <owl:Class rdf:about="http://apartment#Peanut">
+        <rdfs:subClassOf rdf:resource="http://apartment#Snack"/>
+    </owl:Class>
+    
+
+
+    <!-- http://apartment#Pear -->
+
+    <owl:Class rdf:about="http://apartment#Pear">
+        <rdfs:subClassOf rdf:resource="http://apartment#Fruit"/>
+    </owl:Class>
+    
+
+
+    <!-- http://apartment#Pen -->
+
+    <owl:Class rdf:about="http://apartment#Pen">
+        <rdfs:subClassOf rdf:resource="http://apartment#Stationery"/>
+    </owl:Class>
+    
+
+
+    <!-- http://apartment#Pencil -->
+
+    <owl:Class rdf:about="http://apartment#Pencil">
+        <rdfs:subClassOf rdf:resource="http://apartment#Stationery"/>
+    </owl:Class>
+    
+
+
+    <!-- http://apartment#PersonalHygieneItem -->
+
+    <owl:Class rdf:about="http://apartment#PersonalHygieneItem">
+        <rdfs:subClassOf rdf:resource="http://apartment#Object"/>
+    </owl:Class>
+    
+
+
+    <!-- http://apartment#Pitcher -->
+
+    <owl:Class rdf:about="http://apartment#Pitcher">
+        <rdfs:subClassOf rdf:resource="http://apartment#FoodContainer"/>
+    </owl:Class>
+    
+
+
+    <!-- http://apartment#Plane -->
+
+    <owl:Class rdf:about="http://apartment#Plane">
         <rdfs:subClassOf rdf:resource="http://www.w3.org/2002/07/owl#Thing"/>
     </owl:Class>
-
-
-
-    <!-- http://apartment.owl#Plate -->
-
-    <owl:Class rdf:about="&apartment;Plate">
-        <rdfs:subClassOf rdf:resource="&apartment;FoodContainer"/>
-    </owl:Class>
-
-
-
-    <!-- http://apartment.owl#Plum -->
-
-    <owl:Class rdf:about="&apartment;Plum">
-        <rdfs:subClassOf rdf:resource="&apartment;Fruit"/>
-    </owl:Class>
-
-
-
-    <!-- http://apartment.owl#Popcorn -->
-
-    <owl:Class rdf:about="&apartment;Popcorn">
-        <rdfs:subClassOf rdf:resource="&apartment;Grain"/>
-    </owl:Class>
-
-
-
-    <!-- http://apartment.owl#Pot -->
-
-    <owl:Class rdf:about="&apartment;Pot">
-        <rdfs:subClassOf rdf:resource="&apartment;CookingUtensil"/>
-    </owl:Class>
-
-
-
-    <!-- http://apartment.owl#PotatoChips -->
-
-    <owl:Class rdf:about="&apartment;PotatoChips">
-        <rdfs:subClassOf rdf:resource="&apartment;Snack"/>
-    </owl:Class>
-
-
-
-    <!-- http://apartment.owl#PuddingBox -->
-
-    <owl:Class rdf:about="&apartment;PuddingBox">
-        <rdfs:subClassOf rdf:resource="&apartment;FoodContainer"/>
-    </owl:Class>
-
-
-
-    <!-- http://apartment.owl#Rice -->
-
-    <owl:Class rdf:about="&apartment;Rice">
-        <rdfs:subClassOf rdf:resource="&apartment;Grain"/>
-    </owl:Class>
-
-
-
-    <!-- http://apartment.owl#Robot -->
-
-    <owl:Class rdf:about="&apartment;Robot">
-        <rdfs:subClassOf rdf:resource="&apartment;Equipment"/>
-    </owl:Class>
-
-
-
-    <!-- http://apartment.owl#Room -->
-
-    <owl:Class rdf:about="&apartment;Room">
-        <rdfs:subClassOf rdf:resource="&apartment;Location"/>
-    </owl:Class>
-
-
-
-    <!-- http://apartment.owl#Sauce -->
-
-    <owl:Class rdf:about="&apartment;Sauce">
-        <rdfs:subClassOf rdf:resource="&apartment;Food"/>
-    </owl:Class>
-
-
-
-    <!-- http://apartment.owl#Shampoo -->
-
-    <owl:Class rdf:about="&apartment;Shampoo">
-        <rdfs:subClassOf rdf:resource="&apartment;PersonalHygieneItem"/>
-    </owl:Class>
-
-
-
-    <!-- http://apartment.owl#ShavingCream -->
-
-    <owl:Class rdf:about="&apartment;ShavingCream">
-        <rdfs:subClassOf rdf:resource="&apartment;PersonalHygieneItem"/>
-    </owl:Class>
-
-
-
-    <!-- http://apartment.owl#Shelf -->
-
-    <owl:Class rdf:about="&apartment;Shelf">
-        <rdfs:subClassOf rdf:resource="&apartment;Furniture"/>
-    </owl:Class>
-
-
-
-    <!-- http://apartment.owl#Shoes -->
-
-    <owl:Class rdf:about="&apartment;Shoes">
-        <rdfs:subClassOf rdf:resource="&apartment;Object"/>
-    </owl:Class>
-
-
-
-    <!-- http://apartment.owl#ShotGlass -->
-
-    <owl:Class rdf:about="&apartment;ShotGlass">
-        <rdfs:subClassOf rdf:resource="&apartment;Drinkware"/>
-    </owl:Class>
-
-
-
-    <!-- http://apartment.owl#ShowerGel -->
-
-    <owl:Class rdf:about="&apartment;ShowerGel">
-        <rdfs:subClassOf rdf:resource="&apartment;PersonalHygieneItem"/>
-    </owl:Class>
-
-
-
-    <!-- http://apartment.owl#Sideboard -->
-
-    <owl:Class rdf:about="&apartment;Sideboard">
-        <rdfs:subClassOf rdf:resource="&apartment;Furniture"/>
-    </owl:Class>
-
-
-
-    <!-- http://apartment.owl#Sink -->
-
-    <owl:Class rdf:about="&apartment;Sink">
-        <rdfs:subClassOf rdf:resource="&apartment;Furniture"/>
-    </owl:Class>
-
-
-
-    <!-- http://apartment.owl#Slippers -->
-
-    <owl:Class rdf:about="&apartment;Slippers">
-        <rdfs:subClassOf rdf:resource="&apartment;Shoes"/>
-    </owl:Class>
-
-
-
-    <!-- http://apartment.owl#Snack -->
-
-    <owl:Class rdf:about="&apartment;Snack">
-        <rdfs:subClassOf rdf:resource="&apartment;Food"/>
-    </owl:Class>
-
-
-
-    <!-- http://apartment.owl#Sockes -->
-
-    <owl:Class rdf:about="&apartment;Sockes">
-        <rdfs:subClassOf rdf:resource="&apartment;Clothes"/>
-    </owl:Class>
-
-
-
-    <!-- http://apartment.owl#Sofa -->
-
-    <owl:Class rdf:about="&apartment;Sofa">
-        <rdfs:subClassOf rdf:resource="&apartment;Furniture"/>
-    </owl:Class>
-
-
-
-    <!-- http://apartment.owl#SoupCan -->
-
-    <owl:Class rdf:about="&apartment;SoupCan">
-        <rdfs:subClassOf rdf:resource="&apartment;DrinkContainer"/>
-    </owl:Class>
-
-
-
-    <!-- http://apartment.owl#Pitcher -->
-
-    <owl:Class rdf:about="&apartment;Pitcher">
-        <rdfs:subClassOf rdf:resource="&apartment;FoodContainer"/>
-    </owl:Class>
-
-
-
-    <!-- http://apartment.owl#SoupPlate -->
-
-    <owl:Class rdf:about="&apartment;SoupPlate">
-        <rdfs:subClassOf rdf:resource="&apartment;FoodContainer"/>
-    </owl:Class>
-
-
-
-    <!-- http://apartment.owl#TomatoCan -->
-
-    <owl:Class rdf:about="&apartment;TomatoCan">
-        <rdfs:subClassOf rdf:resource="&apartment;FoodContainer"/>
-    </owl:Class>
-
-
-
-    <!-- http://apartment.owl#Spinach -->
-
-    <owl:Class rdf:about="&apartment;Spinach">
-        <rdfs:subClassOf rdf:resource="&apartment;Vegetable"/>
-    </owl:Class>
-
-
-
-    <!-- http://apartment.owl#Stapler -->
-
-    <owl:Class rdf:about="&apartment;Stapler">
-        <rdfs:subClassOf rdf:resource="&apartment;Stationery"/>
-    </owl:Class>
-
-
-
-    <!-- http://apartment.owl#Stationery -->
-
-    <owl:Class rdf:about="&apartment;Stationery">
-        <rdfs:subClassOf rdf:resource="&apartment;Object"/>
-    </owl:Class>
-
-
-
-    <!-- http://apartment.owl#Storing -->
-
-    <owl:Class rdf:about="&apartment;Storing">
-        <rdfs:subClassOf rdf:resource="&apartment;Utility"/>
-    </owl:Class>
-
-
-
-    <!-- http://apartment.owl#StoringBooks -->
-
-    <owl:Class rdf:about="&apartment;StoringBooks">
-        <rdfs:subClassOf rdf:resource="&apartment;Storing"/>
-    </owl:Class>
-
-
-
-    <!-- http://apartment.owl#StoringBottles -->
-
-    <owl:Class rdf:about="&apartment;StoringBottles">
-        <rdfs:subClassOf rdf:resource="&apartment;Storing"/>
-    </owl:Class>
-
-
-
-    <!-- http://apartment.owl#StoringBowls -->
-
-    <owl:Class rdf:about="&apartment;StoringBowls">
-        <rdfs:subClassOf rdf:resource="&apartment;Storing"/>
-    </owl:Class>
-
-
-
-    <!-- http://apartment.owl#StoringCleaningProducts -->
-
-    <owl:Class rdf:about="&apartment;StoringCleaningProducts">
-        <rdfs:subClassOf rdf:resource="&apartment;Storing"/>
-    </owl:Class>
-
-
-
-    <!-- http://apartment.owl#StoringCups -->
-
-    <owl:Class rdf:about="&apartment;StoringCups">
-        <rdfs:subClassOf rdf:resource="&apartment;Storing"/>
-    </owl:Class>
-
-
-
-    <!-- http://apartment.owl#StoringCutlery -->
-
-    <owl:Class rdf:about="&apartment;StoringCutlery">
-        <rdfs:subClassOf rdf:resource="&apartment;Storing"/>
-    </owl:Class>
-
-
-
-    <!-- http://apartment.owl#StoringFood -->
-
-    <owl:Class rdf:about="&apartment;StoringFood">
-        <rdfs:subClassOf rdf:resource="&apartment;Storing"/>
-    </owl:Class>
-
-
-
-    <!-- http://apartment.owl#StoringKitchenUtensil -->
-
-    <owl:Class rdf:about="&apartment;StoringKitchenUtensil">
-        <rdfs:subClassOf rdf:resource="&apartment;Storing"/>
-    </owl:Class>
-
-
-
-    <!-- http://apartment.owl#StoringOil -->
-
-    <owl:Class rdf:about="&apartment;StoringOil">
-        <rdfs:subClassOf rdf:resource="&apartment;Storing"/>
-    </owl:Class>
-
-
-
-    <!-- http://apartment.owl#StoringPans -->
-
-    <owl:Class rdf:about="&apartment;StoringPans">
-        <rdfs:subClassOf rdf:resource="&apartment;Storing"/>
-    </owl:Class>
-
-
-
-    <!-- http://apartment.owl#StoringPaperPlates -->
-
-    <owl:Class rdf:about="&apartment;StoringPaperPlates">
-        <rdfs:subClassOf rdf:resource="&apartment;Storing"/>
-    </owl:Class>
-
-
-
-    <!-- http://apartment.owl#StoringPlasticBags -->
-
-    <owl:Class rdf:about="&apartment;StoringPlasticBags">
-        <rdfs:subClassOf rdf:resource="&apartment;Storing"/>
-    </owl:Class>
-
-
-
-    <!-- http://apartment.owl#StoringPlates -->
-
-    <owl:Class rdf:about="&apartment;StoringPlates">
-        <rdfs:subClassOf rdf:resource="&apartment;Storing"/>
-    </owl:Class>
-
-
-
-    <!-- http://apartment.owl#StoringPots -->
-
-    <owl:Class rdf:about="&apartment;StoringPots">
-        <rdfs:subClassOf rdf:resource="&apartment;Storing"/>
-    </owl:Class>
-
-
-
-    <!-- http://apartment.owl#StoringSnacks -->
-
-    <owl:Class rdf:about="&apartment;StoringSnacks">
-        <rdfs:subClassOf rdf:resource="&apartment;Storing"/>
-    </owl:Class>
-
-
-
-    <!-- http://apartment.owl#StoringTableCoaster -->
-
-    <owl:Class rdf:about="&apartment;StoringTableCoaster">
-        <rdfs:subClassOf rdf:resource="&apartment;Storing"/>
-    </owl:Class>
-
-
-
-    <!-- http://apartment.owl#StoringToys -->
-
-    <owl:Class rdf:about="&apartment;StoringToys">
-        <rdfs:subClassOf rdf:resource="&apartment;Storing"/>
-    </owl:Class>
-
-
-
-    <!-- http://apartment.owl#Stove -->
-
-    <owl:Class rdf:about="&apartment;Stove">
-        <rdfs:subClassOf rdf:resource="&apartment;Appliance"/>
+    
+
+
+    <!-- http://apartment#Plate -->
+
+    <owl:Class rdf:about="http://apartment#Plate">
+        <rdfs:subClassOf rdf:resource="http://apartment#FoodContainer"/>
+    </owl:Class>
+    
+
+
+    <!-- http://apartment#Plum -->
+
+    <owl:Class rdf:about="http://apartment#Plum">
+        <rdfs:subClassOf rdf:resource="http://apartment#Fruit"/>
+    </owl:Class>
+    
+
+
+    <!-- http://apartment#Popcorn -->
+
+    <owl:Class rdf:about="http://apartment#Popcorn">
+        <rdfs:subClassOf rdf:resource="http://apartment#Grain"/>
+    </owl:Class>
+    
+
+
+    <!-- http://apartment#Pot -->
+
+    <owl:Class rdf:about="http://apartment#Pot">
+        <rdfs:subClassOf rdf:resource="http://apartment#CookingUtensil"/>
+    </owl:Class>
+    
+
+
+    <!-- http://apartment#PotatoChips -->
+
+    <owl:Class rdf:about="http://apartment#PotatoChips">
+        <rdfs:subClassOf rdf:resource="http://apartment#Snack"/>
+    </owl:Class>
+    
+
+
+    <!-- http://apartment#PuddingBox -->
+
+    <owl:Class rdf:about="http://apartment#PuddingBox">
+        <rdfs:subClassOf rdf:resource="http://apartment#FoodContainer"/>
+    </owl:Class>
+    
+
+
+    <!-- http://apartment#Rice -->
+
+    <owl:Class rdf:about="http://apartment#Rice">
+        <rdfs:subClassOf rdf:resource="http://apartment#Grain"/>
+    </owl:Class>
+    
+
+
+    <!-- http://apartment#Robot -->
+
+    <owl:Class rdf:about="http://apartment#Robot">
+        <rdfs:subClassOf rdf:resource="http://apartment#Equipment"/>
+    </owl:Class>
+    
+
+
+    <!-- http://apartment#Room -->
+
+    <owl:Class rdf:about="http://apartment#Room">
+        <rdfs:subClassOf rdf:resource="http://apartment#Location"/>
+    </owl:Class>
+    
+
+
+    <!-- http://apartment#Sauce -->
+
+    <owl:Class rdf:about="http://apartment#Sauce">
+        <rdfs:subClassOf rdf:resource="http://apartment#Food"/>
+    </owl:Class>
+    
+
+
+    <!-- http://apartment#Shampoo -->
+
+    <owl:Class rdf:about="http://apartment#Shampoo">
+        <rdfs:subClassOf rdf:resource="http://apartment#PersonalHygieneItem"/>
+    </owl:Class>
+    
+
+
+    <!-- http://apartment#ShavingCream -->
+
+    <owl:Class rdf:about="http://apartment#ShavingCream">
+        <rdfs:subClassOf rdf:resource="http://apartment#PersonalHygieneItem"/>
+    </owl:Class>
+    
+
+
+    <!-- http://apartment#Shelf -->
+
+    <owl:Class rdf:about="http://apartment#Shelf">
+        <rdfs:subClassOf rdf:resource="http://apartment#Furniture"/>
+    </owl:Class>
+    
+
+
+    <!-- http://apartment#Shoes -->
+
+    <owl:Class rdf:about="http://apartment#Shoes">
+        <rdfs:subClassOf rdf:resource="http://apartment#Object"/>
+    </owl:Class>
+    
+
+
+    <!-- http://apartment#ShotGlass -->
+
+    <owl:Class rdf:about="http://apartment#ShotGlass">
+        <rdfs:subClassOf rdf:resource="http://apartment#DrinkingGlass"/>
+    </owl:Class>
+    
+
+
+    <!-- http://apartment#ShowerGel -->
+
+    <owl:Class rdf:about="http://apartment#ShowerGel">
+        <rdfs:subClassOf rdf:resource="http://apartment#PersonalHygieneItem"/>
+    </owl:Class>
+    
+
+
+    <!-- http://apartment#Sideboard -->
+
+    <owl:Class rdf:about="http://apartment#Sideboard">
+        <rdfs:subClassOf rdf:resource="http://apartment#Furniture"/>
+    </owl:Class>
+    
+
+
+    <!-- http://apartment#Sink -->
+
+    <owl:Class rdf:about="http://apartment#Sink">
+        <rdfs:subClassOf rdf:resource="http://apartment#Furniture"/>
+    </owl:Class>
+    
+
+
+    <!-- http://apartment#Slippers -->
+
+    <owl:Class rdf:about="http://apartment#Slippers">
+        <rdfs:subClassOf rdf:resource="http://apartment#Shoes"/>
+    </owl:Class>
+    
+
+
+    <!-- http://apartment#Snack -->
+
+    <owl:Class rdf:about="http://apartment#Snack">
+        <rdfs:subClassOf rdf:resource="http://apartment#Food"/>
+    </owl:Class>
+    
+
+
+    <!-- http://apartment#Sockes -->
+
+    <owl:Class rdf:about="http://apartment#Sockes">
+        <rdfs:subClassOf rdf:resource="http://apartment#Clothes"/>
+    </owl:Class>
+    
+
+
+    <!-- http://apartment#Sofa -->
+
+    <owl:Class rdf:about="http://apartment#Sofa">
+        <rdfs:subClassOf rdf:resource="http://apartment#Furniture"/>
+    </owl:Class>
+    
+
+
+    <!-- http://apartment#SoupCan -->
+
+    <owl:Class rdf:about="http://apartment#SoupCan">
+        <rdfs:subClassOf rdf:resource="http://apartment#DrinkContainer"/>
+    </owl:Class>
+    
+
+
+    <!-- http://apartment#SoupPlate -->
+
+    <owl:Class rdf:about="http://apartment#SoupPlate">
+        <rdfs:subClassOf rdf:resource="http://apartment#FoodContainer"/>
+    </owl:Class>
+    
+
+
+    <!-- http://apartment#Spinach -->
+
+    <owl:Class rdf:about="http://apartment#Spinach">
+        <rdfs:subClassOf rdf:resource="http://apartment#Vegetable"/>
+    </owl:Class>
+    
+
+
+    <!-- http://apartment#Stapler -->
+
+    <owl:Class rdf:about="http://apartment#Stapler">
+        <rdfs:subClassOf rdf:resource="http://apartment#Stationery"/>
+    </owl:Class>
+    
+
+
+    <!-- http://apartment#Stationery -->
+
+    <owl:Class rdf:about="http://apartment#Stationery">
+        <rdfs:subClassOf rdf:resource="http://apartment#Object"/>
+    </owl:Class>
+    
+
+
+    <!-- http://apartment#Storing -->
+
+    <owl:Class rdf:about="http://apartment#Storing">
+        <rdfs:subClassOf rdf:resource="http://apartment#Utility"/>
+    </owl:Class>
+    
+
+
+    <!-- http://apartment#StoringBooks -->
+
+    <owl:Class rdf:about="http://apartment#StoringBooks">
+        <rdfs:subClassOf rdf:resource="http://apartment#Storing"/>
+    </owl:Class>
+    
+
+
+    <!-- http://apartment#StoringBottles -->
+
+    <owl:Class rdf:about="http://apartment#StoringBottles">
+        <rdfs:subClassOf rdf:resource="http://apartment#Storing"/>
+    </owl:Class>
+    
+
+
+    <!-- http://apartment#StoringBowls -->
+
+    <owl:Class rdf:about="http://apartment#StoringBowls">
+        <rdfs:subClassOf rdf:resource="http://apartment#Storing"/>
+    </owl:Class>
+    
+
+
+    <!-- http://apartment#StoringCleaningProducts -->
+
+    <owl:Class rdf:about="http://apartment#StoringCleaningProducts">
+        <rdfs:subClassOf rdf:resource="http://apartment#Storing"/>
+    </owl:Class>
+    
+
+
+    <!-- http://apartment#StoringCups -->
+
+    <owl:Class rdf:about="http://apartment#StoringCups">
+        <rdfs:subClassOf rdf:resource="http://apartment#Storing"/>
+    </owl:Class>
+    
+
+
+    <!-- http://apartment#StoringCutlery -->
+
+    <owl:Class rdf:about="http://apartment#StoringCutlery">
+        <rdfs:subClassOf rdf:resource="http://apartment#Storing"/>
+    </owl:Class>
+    
+
+
+    <!-- http://apartment#StoringFood -->
+
+    <owl:Class rdf:about="http://apartment#StoringFood">
+        <rdfs:subClassOf rdf:resource="http://apartment#Storing"/>
+    </owl:Class>
+    
+
+
+    <!-- http://apartment#StoringKitchenUtensil -->
+
+    <owl:Class rdf:about="http://apartment#StoringKitchenUtensil">
+        <rdfs:subClassOf rdf:resource="http://apartment#Storing"/>
+    </owl:Class>
+    
+
+
+    <!-- http://apartment#StoringOil -->
+
+    <owl:Class rdf:about="http://apartment#StoringOil">
+        <rdfs:subClassOf rdf:resource="http://apartment#Storing"/>
+    </owl:Class>
+    
+
+
+    <!-- http://apartment#StoringPans -->
+
+    <owl:Class rdf:about="http://apartment#StoringPans">
+        <rdfs:subClassOf rdf:resource="http://apartment#Storing"/>
+    </owl:Class>
+    
+
+
+    <!-- http://apartment#StoringPaperPlates -->
+
+    <owl:Class rdf:about="http://apartment#StoringPaperPlates">
+        <rdfs:subClassOf rdf:resource="http://apartment#Storing"/>
+    </owl:Class>
+    
+
+
+    <!-- http://apartment#StoringPlasticBags -->
+
+    <owl:Class rdf:about="http://apartment#StoringPlasticBags">
+        <rdfs:subClassOf rdf:resource="http://apartment#Storing"/>
+    </owl:Class>
+    
+
+
+    <!-- http://apartment#StoringPlates -->
+
+    <owl:Class rdf:about="http://apartment#StoringPlates">
+        <rdfs:subClassOf rdf:resource="http://apartment#Storing"/>
+    </owl:Class>
+    
+
+
+    <!-- http://apartment#StoringPots -->
+
+    <owl:Class rdf:about="http://apartment#StoringPots">
+        <rdfs:subClassOf rdf:resource="http://apartment#Storing"/>
+    </owl:Class>
+    
+
+
+    <!-- http://apartment#StoringSnacks -->
+
+    <owl:Class rdf:about="http://apartment#StoringSnacks">
+        <rdfs:subClassOf rdf:resource="http://apartment#Storing"/>
+    </owl:Class>
+    
+
+
+    <!-- http://apartment#StoringTableCoaster -->
+
+    <owl:Class rdf:about="http://apartment#StoringTableCoaster">
+        <rdfs:subClassOf rdf:resource="http://apartment#Storing"/>
+    </owl:Class>
+    
+
+
+    <!-- http://apartment#StoringToys -->
+
+    <owl:Class rdf:about="http://apartment#StoringToys">
+        <rdfs:subClassOf rdf:resource="http://apartment#Storing"/>
+    </owl:Class>
+    
+
+
+    <!-- http://apartment#Stove -->
+
+    <owl:Class rdf:about="http://apartment#Stove">
+        <rdfs:subClassOf rdf:resource="http://apartment#Appliance"/>
         <rdfs:subClassOf>
             <owl:Restriction>
-                <owl:onProperty rdf:resource="&apartment;usedFor"/>
-                <owl:someValuesFrom rdf:resource="&apartment;Cooking"/>
+                <owl:onProperty rdf:resource="http://apartment#usedFor"/>
+                <owl:someValuesFrom rdf:resource="http://apartment#Cooking"/>
             </owl:Restriction>
         </rdfs:subClassOf>
         <rdfs:subClassOf>
             <owl:Restriction>
-                <owl:onProperty rdf:resource="&apartment;usedFor"/>
-                <owl:someValuesFrom rdf:resource="&apartment;Heating"/>
+                <owl:onProperty rdf:resource="http://apartment#usedFor"/>
+                <owl:someValuesFrom rdf:resource="http://apartment#Heating"/>
             </owl:Restriction>
         </rdfs:subClassOf>
     </owl:Class>
-
-
-
-    <!-- http://apartment.owl#Strawberry -->
-
-    <owl:Class rdf:about="&apartment;Strawberry">
-        <rdfs:subClassOf rdf:resource="&apartment;Fruit"/>
-    </owl:Class>
-
-
-
-    <!-- http://apartment.owl#SugarBox -->
-
-    <owl:Class rdf:about="&apartment;SugarBox">
-        <rdfs:subClassOf rdf:resource="&apartment;FoodContainer"/>
-    </owl:Class>
-
-
-
-    <!-- http://apartment.owl#Table -->
-
-    <owl:Class rdf:about="&apartment;Table">
-        <rdfs:subClassOf rdf:resource="&apartment;Furniture"/>
-        <rdfs:subClassOf rdf:resource="&apartment;Plane"/>
-    </owl:Class>
-
-
-
-    <!-- http://apartment.owl#TableSpoon -->
-
-    <owl:Class rdf:about="&apartment;TableSpoon">
-        <rdfs:subClassOf rdf:resource="&apartment;KitchenUtensil"/>
-    </owl:Class>
-
-
-
-    <!-- http://apartment.owl#Tape -->
-
-    <owl:Class rdf:about="&apartment;Tape">
-        <rdfs:subClassOf rdf:resource="&apartment;Stationery"/>
-    </owl:Class>
-
-
-
-    <!-- http://apartment.owl#TeaSpoon -->
-
-    <owl:Class rdf:about="&apartment;TeaSpoon">
-        <rdfs:subClassOf rdf:resource="&apartment;KitchenUtensil"/>
-    </owl:Class>
-
-
-
-    <!-- http://apartment.owl#ToiletPaper -->
-
-    <owl:Class rdf:about="&apartment;ToiletPaper">
-        <rdfs:subClassOf rdf:resource="&apartment;PersonalHygieneItem"/>
-    </owl:Class>
-
-
-
-    <!-- http://apartment.owl#Toothbrush -->
-
-    <owl:Class rdf:about="&apartment;Toothbrush">
-        <rdfs:subClassOf rdf:resource="&apartment;PersonalHygieneItem"/>
-    </owl:Class>
-
-
-
-    <!-- http://apartment.owl#Toothpaste -->
-
-    <owl:Class rdf:about="&apartment;Toothpaste">
-        <rdfs:subClassOf rdf:resource="&apartment;PersonalHygieneItem"/>
-    </owl:Class>
-
-
-
-    <!-- http://apartment.owl#Toys -->
-
-    <owl:Class rdf:about="&apartment;Toys">
-        <rdfs:subClassOf rdf:resource="&apartment;Object"/>
-    </owl:Class>
-
-
-
-    <!-- http://apartment.owl#Ball -->
-
-    <owl:Class rdf:about="&apartment;Ball">
-        <rdfs:subClassOf rdf:resource="&apartment;Toys"/>
-    </owl:Class>
-
-
-
-    <!-- http://apartment.owl#Football -->
-
-    <owl:Class rdf:about="&apartment;Football">
-        <rdfs:subClassOf rdf:resource="&apartment;Ball"/>
-    </owl:Class>
-
-
-
-
-    <!-- http://apartment.owl#Basketball -->
-
-    <owl:Class rdf:about="&apartment;Basketball">
-        <rdfs:subClassOf rdf:resource="&apartment;Ball"/>
-    </owl:Class>
-
-
-
-
-    <!-- http://apartment.owl#TennisBall -->
-
-    <owl:Class rdf:about="&apartment;TennisBall">
-        <rdfs:subClassOf rdf:resource="&apartment;Ball"/>
-    </owl:Class>
-
-
-
-
-    <!-- http://apartment.owl#Baseball -->
-
-    <owl:Class rdf:about="&apartment;Baseball">
-        <rdfs:subClassOf rdf:resource="&apartment;Ball"/>
-    </owl:Class>
-
-
-
-
-    <!-- http://apartment.owl#Racquetball -->
-
-    <owl:Class rdf:about="&apartment;Racquetball">
-        <rdfs:subClassOf rdf:resource="&apartment;Ball"/>
-    </owl:Class>
-
-
-
-
-    <!-- http://apartment.owl#Utility -->
-
-    <owl:Class rdf:about="&apartment;Utility">
+    
+
+
+    <!-- http://apartment#Strawberry -->
+
+    <owl:Class rdf:about="http://apartment#Strawberry">
+        <rdfs:subClassOf rdf:resource="http://apartment#Fruit"/>
+    </owl:Class>
+    
+
+
+    <!-- http://apartment#SugarBox -->
+
+    <owl:Class rdf:about="http://apartment#SugarBox">
+        <rdfs:subClassOf rdf:resource="http://apartment#FoodContainer"/>
+    </owl:Class>
+    
+
+
+    <!-- http://apartment#Table -->
+
+    <owl:Class rdf:about="http://apartment#Table">
+        <rdfs:subClassOf rdf:resource="http://apartment#Furniture"/>
+        <rdfs:subClassOf rdf:resource="http://apartment#Plane"/>
+    </owl:Class>
+    
+
+
+    <!-- http://apartment#TableSpoon -->
+
+    <owl:Class rdf:about="http://apartment#TableSpoon">
+        <rdfs:subClassOf rdf:resource="http://apartment#KitchenUtensil"/>
+    </owl:Class>
+    
+
+
+    <!-- http://apartment#Tape -->
+
+    <owl:Class rdf:about="http://apartment#Tape">
+        <rdfs:subClassOf rdf:resource="http://apartment#Stationery"/>
+    </owl:Class>
+    
+
+
+    <!-- http://apartment#TeaSpoon -->
+
+    <owl:Class rdf:about="http://apartment#TeaSpoon">
+        <rdfs:subClassOf rdf:resource="http://apartment#KitchenUtensil"/>
+    </owl:Class>
+    
+
+
+    <!-- http://apartment#ToiletPaper -->
+
+    <owl:Class rdf:about="http://apartment#ToiletPaper">
+        <rdfs:subClassOf rdf:resource="http://apartment#PersonalHygieneItem"/>
+    </owl:Class>
+    
+
+
+    <!-- http://apartment#Toothbrush -->
+
+    <owl:Class rdf:about="http://apartment#Toothbrush">
+        <rdfs:subClassOf rdf:resource="http://apartment#PersonalHygieneItem"/>
+    </owl:Class>
+    
+
+
+    <!-- http://apartment#Toothpaste -->
+
+    <owl:Class rdf:about="http://apartment#Toothpaste">
+        <rdfs:subClassOf rdf:resource="http://apartment#PersonalHygieneItem"/>
+    </owl:Class>
+    
+
+
+    <!-- http://apartment#Toys -->
+
+    <owl:Class rdf:about="http://apartment#Toys">
+        <rdfs:subClassOf rdf:resource="http://apartment#Object"/>
+    </owl:Class>
+    
+
+
+    <!-- http://apartment#Utility -->
+
+    <owl:Class rdf:about="http://apartment#Utility">
         <rdfs:subClassOf rdf:resource="http://www.w3.org/2002/07/owl#Thing"/>
     </owl:Class>
-
-
-
-    <!-- http://apartment.owl#VacuumCleaner -->
-
-    <owl:Class rdf:about="&apartment;VacuumCleaner">
-        <rdfs:subClassOf rdf:resource="&apartment;Appliance"/>
-    </owl:Class>
-
-
-
-    <!-- http://apartment.owl#Vegetable -->
-
-    <owl:Class rdf:about="&apartment;Vegetable">
-        <rdfs:subClassOf rdf:resource="&apartment;Food"/>
-    </owl:Class>
-
-
-
-    <!-- http://apartment.owl#Wall -->
-
-    <owl:Class rdf:about="&apartment;Wall">
-        <rdfs:subClassOf rdf:resource="&apartment;Location"/>
-    </owl:Class>
-
-
-
-    <!-- http://apartment.owl#Wardrobe -->
-
-    <owl:Class rdf:about="&apartment;Wardrobe">
-        <rdfs:subClassOf rdf:resource="&apartment;Furniture"/>
-    </owl:Class>
-
-
-
-    <!-- http://apartment.owl#WaterBoiler -->
-
-    <owl:Class rdf:about="&apartment;WaterBoiler">
-        <rdfs:subClassOf rdf:resource="&apartment;Appliance"/>
+    
+
+
+    <!-- http://apartment#VacuumCleaner -->
+
+    <owl:Class rdf:about="http://apartment#VacuumCleaner">
+        <rdfs:subClassOf rdf:resource="http://apartment#Appliance"/>
+    </owl:Class>
+    
+
+
+    <!-- http://apartment#Vegetable -->
+
+    <owl:Class rdf:about="http://apartment#Vegetable">
+        <rdfs:subClassOf rdf:resource="http://apartment#Food"/>
+    </owl:Class>
+    
+
+
+    <!-- http://apartment#Wall -->
+
+    <owl:Class rdf:about="http://apartment#Wall">
+        <rdfs:subClassOf rdf:resource="http://apartment#Location"/>
+    </owl:Class>
+    
+
+
+    <!-- http://apartment#Wardrobe -->
+
+    <owl:Class rdf:about="http://apartment#Wardrobe">
+        <rdfs:subClassOf rdf:resource="http://apartment#Furniture"/>
+    </owl:Class>
+    
+
+
+    <!-- http://apartment#WaterBoiler -->
+
+    <owl:Class rdf:about="http://apartment#WaterBoiler">
+        <rdfs:subClassOf rdf:resource="http://apartment#Appliance"/>
         <rdfs:subClassOf>
             <owl:Restriction>
-                <owl:onProperty rdf:resource="&apartment;usedFor"/>
-                <owl:someValuesFrom rdf:resource="&apartment;Boiling"/>
+                <owl:onProperty rdf:resource="http://apartment#usedFor"/>
+                <owl:someValuesFrom rdf:resource="http://apartment#Boiling"/>
             </owl:Restriction>
         </rdfs:subClassOf>
     </owl:Class>
-
-
-
-    <!-- http://apartment.owl#Wine -->
-
-    <owl:Class rdf:about="&apartment;Wine">
-        <rdfs:subClassOf rdf:resource="&apartment;Alcohol"/>
-    </owl:Class>
-
-
-
-    <!-- http://apartment.owl#WineGlass -->
-
-    <owl:Class rdf:about="&apartment;WineGlass">
-        <rdfs:subClassOf rdf:resource="&apartment;Drinkware"/>
-    </owl:Class>
-
-
-
-    <!-- http://apartment.owl#WorkTable -->
-
-    <owl:Class rdf:about="&apartment;WorkTable">
-        <rdfs:subClassOf rdf:resource="&apartment;Table"/>
-    </owl:Class>
-
-
-
-    <!-- http://apartment.owl#Yogurt -->
-
-    <owl:Class rdf:about="&apartment;Yogurt">
-        <rdfs:subClassOf rdf:resource="&apartment;Dairy"/>
-    </owl:Class>
-
+    
+
+
+    <!-- http://apartment#Wine -->
+
+    <owl:Class rdf:about="http://apartment#Wine">
+        <rdfs:subClassOf rdf:resource="http://apartment#Alcohol"/>
+    </owl:Class>
+    
+
+
+    <!-- http://apartment#WineGlass -->
+
+    <owl:Class rdf:about="http://apartment#WineGlass">
+        <rdfs:subClassOf rdf:resource="http://apartment#DrinkingGlass"/>
+    </owl:Class>
+    
+
+
+    <!-- http://apartment#WorkTable -->
+
+    <owl:Class rdf:about="http://apartment#WorkTable">
+        <rdfs:subClassOf rdf:resource="http://apartment#Table"/>
+    </owl:Class>
+    
+
+
+    <!-- http://apartment#Yogurt -->
+
+    <owl:Class rdf:about="http://apartment#Yogurt">
+        <rdfs:subClassOf rdf:resource="http://apartment#Dairy"/>
+    </owl:Class>
+    
 
 
     <!-- http://www.w3.org/2002/07/owl#Thing -->
@@ -1847,10 +1715,10 @@
     <rdf:Description rdf:about="http://www.w3.org/2002/07/owl#Thing">
         <rdfs:subClassOf rdf:resource="http://www.w3.org/2002/07/owl#Thing"/>
     </rdf:Description>
-
-
-
-    <!--
+    
+
+
+    <!-- 
     ///////////////////////////////////////////////////////////////////////////////////////
     //
     // General axioms
@@ -1861,32 +1729,18 @@
     <rdf:Description>
         <rdf:type rdf:resource="http://www.w3.org/2002/07/owl#AllDisjointClasses"/>
         <owl:members rdf:parseType="Collection">
-            <rdf:Description rdf:about="&apartment;Appliance"/>
-            <rdf:Description rdf:about="&apartment;CookingUtensil"/>
-            <rdf:Description rdf:about="&apartment;Drinkware"/>
-            <rdf:Description rdf:about="&apartment;FoodContainer"/>
-            <rdf:Description rdf:about="&apartment;Furniture"/>
-            <rdf:Description rdf:about="&apartment;KitchenUtensil"/>
-            <rdf:Description rdf:about="&apartment;PersonalHygieneItem"/>
+            <rdf:Description rdf:about="http://apartment#Appliance"/>
+            <rdf:Description rdf:about="http://apartment#CookingUtensil"/>
+            <rdf:Description rdf:about="http://apartment#Drinkware"/>
+            <rdf:Description rdf:about="http://apartment#FoodContainer"/>
+            <rdf:Description rdf:about="http://apartment#Furniture"/>
+            <rdf:Description rdf:about="http://apartment#KitchenUtensil"/>
+            <rdf:Description rdf:about="http://apartment#PersonalHygieneItem"/>
         </owl:members>
     </rdf:Description>
     <rdf:Description>
         <rdf:type rdf:resource="http://www.w3.org/2002/07/owl#AllDisjointClasses"/>
         <owl:members rdf:parseType="Collection">
-            <rdf:Description rdf:about="&apartment;Bed"/>
-            <rdf:Description rdf:about="&apartment;Chair"/>
-            <rdf:Description rdf:about="&apartment;Cupboard"/>
-            <rdf:Description rdf:about="&apartment;DiningTable"/>
-            <rdf:Description rdf:about="&apartment;Drawer"/>
-            <rdf:Description rdf:about="&apartment;Sofa"/>
-            <rdf:Description rdf:about="&apartment;Wardrobe"/>
-            <rdf:Description rdf:about="&apartment;WorkTable"/>
-        </owl:members>
-    </rdf:Description>
-    <rdf:Description>
-        <rdf:type rdf:resource="http://www.w3.org/2002/07/owl#AllDisjointClasses"/>
-        <owl:members rdf:parseType="Collection">
-<<<<<<< HEAD
             <rdf:Description rdf:about="http://apartment#Bed"/>
             <rdf:Description rdf:about="http://apartment#Cabinet"/>
             <rdf:Description rdf:about="http://apartment#Chair"/>
@@ -1900,72 +1754,64 @@
             <rdf:Description rdf:about="http://apartment#Sofa"/>
             <rdf:Description rdf:about="http://apartment#Table"/>
             <rdf:Description rdf:about="http://apartment#Wardrobe"/>
-=======
-            <rdf:Description rdf:about="&apartment;Bowl"/>
-            <rdf:Description rdf:about="&apartment;LunchBox"/>
-            <rdf:Description rdf:about="&apartment;Plate"/>
-            <rdf:Description rdf:about="&apartment;SoupPlate"/>
->>>>>>> 89a6e54f
         </owl:members>
     </rdf:Description>
     <rdf:Description>
         <rdf:type rdf:resource="http://www.w3.org/2002/07/owl#AllDisjointClasses"/>
         <owl:members rdf:parseType="Collection">
-            <rdf:Description rdf:about="&apartment;BreadKnife"/>
-            <rdf:Description rdf:about="&apartment;Fork"/>
-            <rdf:Description rdf:about="&apartment;Knife"/>
-            <rdf:Description rdf:about="&apartment;TableSpoon"/>
-            <rdf:Description rdf:about="&apartment;TeaSpoon"/>
+            <rdf:Description rdf:about="http://apartment#Bowl"/>
+            <rdf:Description rdf:about="http://apartment#LunchBox"/>
+            <rdf:Description rdf:about="http://apartment#Plate"/>
+            <rdf:Description rdf:about="http://apartment#SoupPlate"/>
         </owl:members>
     </rdf:Description>
     <rdf:Description>
         <rdf:type rdf:resource="http://www.w3.org/2002/07/owl#AllDisjointClasses"/>
         <owl:members rdf:parseType="Collection">
-            <rdf:Description rdf:about="&apartment;Cup"/>
-            <rdf:Description rdf:about="&apartment;ShotGlass"/>
-            <rdf:Description rdf:about="&apartment;WineGlass"/>
-            <rdf:Description rdf:about="&apartment;Glass"/>
-            <rdf:Description rdf:about="&apartment;Mug"/>
+            <rdf:Description rdf:about="http://apartment#BreadKnife"/>
+            <rdf:Description rdf:about="http://apartment#Fork"/>
+            <rdf:Description rdf:about="http://apartment#Knife"/>
+            <rdf:Description rdf:about="http://apartment#TableSpoon"/>
+            <rdf:Description rdf:about="http://apartment#TeaSpoon"/>
         </owl:members>
     </rdf:Description>
     <rdf:Description>
         <rdf:type rdf:resource="http://www.w3.org/2002/07/owl#AllDisjointClasses"/>
         <owl:members rdf:parseType="Collection">
-            <rdf:Description rdf:about="&apartment;Dishwasher"/>
-            <rdf:Description rdf:about="&apartment;Fridge"/>
-            <rdf:Description rdf:about="&apartment;Laptop"/>
-            <rdf:Description rdf:about="&apartment;MicrowaveOven"/>
-            <rdf:Description rdf:about="&apartment;Mixer"/>
-            <rdf:Description rdf:about="&apartment;Oven"/>
-            <rdf:Description rdf:about="&apartment;Stove"/>
-            <rdf:Description rdf:about="&apartment;VacuumCleaner"/>
-            <rdf:Description rdf:about="&apartment;WaterBoiler"/>
+            <rdf:Description rdf:about="http://apartment#Cup"/>
+            <rdf:Description rdf:about="http://apartment#DrinkingGlass"/>
+            <rdf:Description rdf:about="http://apartment#Glass"/>
+            <rdf:Description rdf:about="http://apartment#Mug"/>
         </owl:members>
     </rdf:Description>
     <rdf:Description>
         <rdf:type rdf:resource="http://www.w3.org/2002/07/owl#AllDisjointClasses"/>
         <owl:members rdf:parseType="Collection">
-            <rdf:Description rdf:about="&apartment;HandSoap"/>
-            <rdf:Description rdf:about="&apartment;Shampoo"/>
-            <rdf:Description rdf:about="&apartment;ShavingCream"/>
-            <rdf:Description rdf:about="&apartment;ShowerGel"/>
-            <rdf:Description rdf:about="&apartment;ToiletPaper"/>
-            <rdf:Description rdf:about="&apartment;Toothbrush"/>
-            <rdf:Description rdf:about="&apartment;Toothpaste"/>
+            <rdf:Description rdf:about="http://apartment#Dishwasher"/>
+            <rdf:Description rdf:about="http://apartment#Fridge"/>
+            <rdf:Description rdf:about="http://apartment#Laptop"/>
+            <rdf:Description rdf:about="http://apartment#MicrowaveOven"/>
+            <rdf:Description rdf:about="http://apartment#Mixer"/>
+            <rdf:Description rdf:about="http://apartment#Oven"/>
+            <rdf:Description rdf:about="http://apartment#Stove"/>
+            <rdf:Description rdf:about="http://apartment#VacuumCleaner"/>
+            <rdf:Description rdf:about="http://apartment#WaterBoiler"/>
         </owl:members>
     </rdf:Description>
     <rdf:Description>
         <rdf:type rdf:resource="http://www.w3.org/2002/07/owl#AllDisjointClasses"/>
         <owl:members rdf:parseType="Collection">
-            <rdf:Description rdf:about="&apartment;Football"/>
-            <rdf:Description rdf:about="&apartment;Basketball"/>
-            <rdf:Description rdf:about="&apartment;TennisBall"/>
-            <rdf:Description rdf:about="&apartment;Baseball"/>
-            <rdf:Description rdf:about="&apartment;Racquetball"/>
+            <rdf:Description rdf:about="http://apartment#HandSoap"/>
+            <rdf:Description rdf:about="http://apartment#Shampoo"/>
+            <rdf:Description rdf:about="http://apartment#ShavingCream"/>
+            <rdf:Description rdf:about="http://apartment#ShowerGel"/>
+            <rdf:Description rdf:about="http://apartment#ToiletPaper"/>
+            <rdf:Description rdf:about="http://apartment#Toothbrush"/>
+            <rdf:Description rdf:about="http://apartment#Toothpaste"/>
         </owl:members>
     </rdf:Description>
 </rdf:RDF>
 
 
 
-<!-- Generated by the OWL API (version 4.5.9.2019-02-01T07:24:44Z) https://github.com/owlcs/owlapi -->+<!-- Generated by the OWL API (version 4.5.9.2019-02-01T07:24:44Z) https://github.com/owlcs/owlapi -->
