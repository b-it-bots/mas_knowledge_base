--- conflicted
+++ resolved
@@ -1,4 +1,3 @@
-<<<<<<< HEAD
 <?xml version="1.0"?>
 <rdf:RDF xmlns="http://apartment#"
      xml:base="http://apartment"
@@ -41,32 +40,6 @@
 
 
     <!-- apartment:canPlaceOn -->
-=======
-<!DOCTYPE rdf:RDF [
-    <!ENTITY owl "http://www.w3.org/2002/07/owl#">
-    <!ENTITY xsd "http://www.w3.org/2001/XMLSchema#">
-    <!ENTITY rdfs "http://www.w3.org/2000/01/rdf-schema#">
-]>
-
-<rdf:RDF
-    xmlns:apartment="http://apartment#"
-    xmlns:owl="http://www.w3.org/2002/07/owl#"
-    xmlns:rdfs="http://www.w3.org/2000/01/rdf-schema#"
-    xmlns:rdf="http://www.w3.org/1999/02/22-rdf-syntax-ns#"
-    xmlns:xsd="http://www.w3.org/2001/XMLSchema#">
-
-    <owl:Ontology rdf:about="http://apartment" />
-
-    <!--************* Class definitions ************-->
-    <owl:Class rdf:about="apartment:Thing"/>
-
-    <owl:Class rdf:about="apartment:Object"/>
-    <owl:Class rdf:about="apartment:Plane"/>
-    <owl:Class rdf:about="apartment:Room"/>
-    <owl:Class rdf:about="apartment:Location"/>
-    <owl:Class rdf:about="apartment:NamedPose"/>
-    <owl:Class rdf:about="apartment:GraspingStrategy"/>
->>>>>>> 6a5bf5d4
 
     <owl:ObjectProperty rdf:about="apartment:canPlaceOn">
         <rdfs:domain rdf:resource="apartment:Object"/>
@@ -104,6 +77,24 @@
     
 
 
+    <!-- apartment:isAtLocation -->
+
+    <owl:ObjectProperty rdf:about="apartment:isAtLocation">
+        <rdfs:domain rdf:resource="apartment:NamedPose"/>
+        <rdfs:range rdf:resource="apartment:Location"/>
+    </owl:ObjectProperty>
+    
+
+
+    <!-- apartment:isAtNamedPose -->
+
+    <owl:ObjectProperty rdf:about="apartment:isAtNamedPose">
+        <rdfs:domain rdf:resource="apartment:Thing"/>
+        <rdfs:range rdf:resource="apartment:NamedPose"/>
+    </owl:ObjectProperty>
+    
+
+
     <!-- apartment:likelyLocation -->
 
     <owl:ObjectProperty rdf:about="apartment:likelyLocation">
@@ -128,6 +119,88 @@
     <owl:ObjectProperty rdf:about="apartment:onTopOf">
         <rdfs:domain rdf:resource="apartment:Object"/>
         <rdfs:range rdf:resource="apartment:Object"/>
+    </owl:ObjectProperty>
+    
+
+
+    <!-- apartment:orientation -->
+
+    <owl:ObjectProperty rdf:about="apartment:orientation">
+        <rdfs:subPropertyOf rdf:resource="apartment:pose"/>
+    </owl:ObjectProperty>
+    
+
+
+    <!-- apartment:orientationPitch -->
+
+    <owl:ObjectProperty rdf:about="apartment:orientationPitch">
+        <rdfs:subPropertyOf rdf:resource="apartment:orientation"/>
+    </owl:ObjectProperty>
+    
+
+
+    <!-- apartment:orientationRoll -->
+
+    <owl:ObjectProperty rdf:about="apartment:orientationRoll">
+        <rdfs:subPropertyOf rdf:resource="apartment:orientation"/>
+    </owl:ObjectProperty>
+    
+
+
+    <!-- apartment:orientationYaw -->
+
+    <owl:ObjectProperty rdf:about="apartment:orientationYaw">
+        <rdfs:subPropertyOf rdf:resource="apartment:orientation"/>
+    </owl:ObjectProperty>
+    
+
+
+    <!-- apartment:pose -->
+
+    <owl:ObjectProperty rdf:about="apartment:pose">
+        <rdfs:domain rdf:resource="apartment:Thing"/>
+        <rdfs:range rdf:resource="xsd:float"/>
+    </owl:ObjectProperty>
+    
+
+
+    <!-- apartment:position -->
+
+    <owl:ObjectProperty rdf:about="apartment:position">
+        <rdfs:subPropertyOf rdf:resource="apartment:pose"/>
+    </owl:ObjectProperty>
+    
+
+
+    <!-- apartment:positionX -->
+
+    <owl:ObjectProperty rdf:about="apartment:positionX">
+        <rdfs:subPropertyOf rdf:resource="apartment:position"/>
+    </owl:ObjectProperty>
+    
+
+
+    <!-- apartment:positionY -->
+
+    <owl:ObjectProperty rdf:about="apartment:positionY">
+        <rdfs:subPropertyOf rdf:resource="apartment:position"/>
+    </owl:ObjectProperty>
+    
+
+
+    <!-- apartment:positionZ -->
+
+    <owl:ObjectProperty rdf:about="apartment:positionZ">
+        <rdfs:subPropertyOf rdf:resource="apartment:position"/>
+    </owl:ObjectProperty>
+    
+
+
+    <!-- apartment:preferredGraspingStrategy -->
+
+    <owl:ObjectProperty rdf:about="apartment:preferredGraspingStrategy">
+        <rdfs:domain rdf:resource="apartment:Object"/>
+        <rdfs:range rdf:resource="apartment:GraspingStrategy"/>
     </owl:ObjectProperty>
     
 
@@ -142,67 +215,77 @@
     </owl:ObjectProperty>
     
 
-<<<<<<< HEAD
-=======
-    <owl:ObjectProperty rdf:about="apartment:toTheRightOf">
-        <owl:inverseOf rdf:resource="#apartment:toTheLeftOf"/>
-    </owl:ObjectProperty>
-
-    <owl:ObjectProperty rdf:about="apartment:isAtNamedPose">
-        <rdfs:domain rdf:resource="apartment:Thing"/>
-        <rdfs:range rdf:resource="apartment:NamedPose"/>
-    </owl:ObjectProperty>
-
-    <owl:ObjectProperty rdf:about="apartment:isAtLocation">
-        <rdfs:domain rdf:resource="apartment:NamedPose"/>
-        <rdfs:range rdf:resource="apartment:Location"/>
-    </owl:ObjectProperty>
-
-    <owl:ObjectProperty rdf:about="apartment:preferredGraspingStrategy">
-        <rdfs:domain rdf:resource="apartment:Object"/>
-        <rdfs:range rdf:resource="apartment:GraspingStrategy"/>
-    </owl:ObjectProperty>
-
-    <owl:DatatypeProperty rdf:about="apartment:pose">
-        <rdfs:domain rdf:resource="apartment:Thing"/>
-        <rdfs:range rdf:resource="xsd:float"/>
-    </owl:DatatypeProperty>
-    <!--*********************************************-->
->>>>>>> 6a5bf5d4
 
     <!-- apartment:toTheRightOf -->
 
     <owl:ObjectProperty rdf:about="apartment:toTheRightOf"/>
     
 
-<<<<<<< HEAD
-=======
-    <!-- Thing subclass definitions -->
-    <owl:Class rdf:about="apartment:Object">
-        <rdfs:subClassOf rdf:resource="apartment:Thing"/>
-    </owl:Class>
-
-    <owl:Class rdf:about="apartment:Location">
-        <rdfs:subClassOf rdf:resource="apartment:Thing"/>
-    </owl:Class>
-
-    <owl:Class rdf:about="apartment:Plane">
-        <rdfs:subClassOf rdf:resource="apartment:Thing"/>
-    </owl:Class>
-
-    <owl:Class rdf:about="apartment:NamedPose">
-        <rdfs:subClassOf rdf:resource="apartment:Thing"/>
-    </owl:Class>
-
-    <owl:Class rdf:about="apartment:GraspingStrategy">
-        <rdfs:subClassOf rdf:resource="apartment:Thing"/>
-    </owl:Class>
-
-    <!-- Location subclass definitions -->
-    <owl:Class rdf:about="apartment:Room">
-        <rdfs:subClassOf rdf:resource="apartment:Location"/>
-    </owl:Class>
->>>>>>> 6a5bf5d4
+
+    <!-- 
+    ///////////////////////////////////////////////////////////////////////////////////////
+    //
+    // Data properties
+    //
+    ///////////////////////////////////////////////////////////////////////////////////////
+     -->
+
+    
+
+
+    <!-- apartment:orientation -->
+
+    <owl:DatatypeProperty rdf:about="apartment:orientation"/>
+    
+
+
+    <!-- apartment:orientationPitch -->
+
+    <owl:DatatypeProperty rdf:about="apartment:orientationPitch"/>
+    
+
+
+    <!-- apartment:orientationRoll -->
+
+    <owl:DatatypeProperty rdf:about="apartment:orientationRoll"/>
+    
+
+
+    <!-- apartment:orientationYaw -->
+
+    <owl:DatatypeProperty rdf:about="apartment:orientationYaw"/>
+    
+
+
+    <!-- apartment:pose -->
+
+    <owl:DatatypeProperty rdf:about="apartment:pose"/>
+    
+
+
+    <!-- apartment:position -->
+
+    <owl:DatatypeProperty rdf:about="apartment:position"/>
+    
+
+
+    <!-- apartment:positionX -->
+
+    <owl:DatatypeProperty rdf:about="apartment:positionX"/>
+    
+
+
+    <!-- apartment:positionY -->
+
+    <owl:DatatypeProperty rdf:about="apartment:positionY"/>
+    
+
+
+    <!-- apartment:positionZ -->
+
+    <owl:DatatypeProperty rdf:about="apartment:positionZ"/>
+    
+
 
     <!-- 
     ///////////////////////////////////////////////////////////////////////////////////////
@@ -340,13 +423,7 @@
     <owl:Class rdf:about="apartment:Chair">
         <rdfs:subClassOf rdf:resource="apartment:Furniture"/>
     </owl:Class>
-<<<<<<< HEAD
-    
-=======
-    <owl:Class rdf:about="apartment:Sink">
-      <rdfs:subClassOf rdf:resource="apartment:Furniture"/>
-    </owl:Class>
->>>>>>> 6a5bf5d4
+    
 
 
     <!-- apartment:Cheese -->
@@ -432,23 +509,7 @@
     <!-- apartment:Cup -->
 
     <owl:Class rdf:about="apartment:Cup">
-<<<<<<< HEAD
         <rdfs:subClassOf rdf:resource="apartment:Drinkware"/>
-=======
-      <rdfs:subClassOf rdf:resource="apartment:Drinkware"/>
-    </owl:Class>
-    <owl:Class rdf:about="apartment:Mug">
-      <rdfs:subClassOf rdf:resource="apartment:Drinkware"/>
-    </owl:Class>
-    <owl:Class rdf:about="apartment:DrinkingGlass">
-      <rdfs:subClassOf rdf:resource="apartment:Drinkware"/>
-    </owl:Class>
-    <owl:Class rdf:about="apartment:ShotGlass">
-      <rdfs:subClassOf rdf:resource="apartment:DrinkingGlass"/>
-    </owl:Class>
-    <owl:Class rdf:about="apartment:WineGlass">
-      <rdfs:subClassOf rdf:resource="apartment:DrinkingGlass"/>
->>>>>>> 6a5bf5d4
     </owl:Class>
     
 
@@ -535,53 +596,15 @@
     
 
 
-<<<<<<< HEAD
+    <!-- apartment:DrinkingGlass -->
+
+    <owl:Class rdf:about="apartment:DrinkingGlass">
+        <rdfs:subClassOf rdf:resource="apartment:Drinkware"/>
+    </owl:Class>
+    
+
+
     <!-- apartment:Drinkware -->
-=======
-    <!--*********** Subproperty definitions ************-->
-    <owl:DatatypeProperty rdf:about="apartment:position">
-        <rdfs:subPropertyOf rdf:resource="apartment:pose"/>
-    </owl:DatatypeProperty>
-
-    <owl:DatatypeProperty rdf:about="apartment:orientation">
-        <rdfs:subPropertyOf rdf:resource="apartment:pose"/>
-    </owl:DatatypeProperty>
-
-    <owl:DatatypeProperty rdf:about="apartment:positionX">
-        <rdfs:subPropertyOf rdf:resource="apartment:position"/>
-    </owl:DatatypeProperty>
-
-    <owl:DatatypeProperty rdf:about="apartment:positionY">
-        <rdfs:subPropertyOf rdf:resource="apartment:position"/>
-    </owl:DatatypeProperty>
-
-    <owl:DatatypeProperty rdf:about="apartment:positionZ">
-        <rdfs:subPropertyOf rdf:resource="apartment:position"/>
-    </owl:DatatypeProperty>
-
-    <owl:DatatypeProperty rdf:about="apartment:orientationRoll">
-        <rdfs:subPropertyOf rdf:resource="apartment:orientation"/>
-    </owl:DatatypeProperty>
-
-    <owl:DatatypeProperty rdf:about="apartment:orientationPitch">
-        <rdfs:subPropertyOf rdf:resource="apartment:orientation"/>
-    </owl:DatatypeProperty>
-
-    <owl:DatatypeProperty rdf:about="apartment:orientationYaw">
-        <rdfs:subPropertyOf rdf:resource="apartment:orientation"/>
-    </owl:DatatypeProperty>
-    <!--*********************************************-->
-
-
-    <!--****** Class disjointness definitions *******-->
-    <owl:AllDisjointClasses>
-        <owl:members rdf:parseType="Collection">
-            <owl:Class rdf:about="apartment:Location"/>
-            <owl:Class rdf:about="apartment:Plane"/>
-            <owl:Class rdf:about="apartment:Object"/>
-        </owl:members>
-    </owl:AllDisjointClasses>
->>>>>>> 6a5bf5d4
 
     <owl:Class rdf:about="apartment:Drinkware">
         <rdfs:subClassOf rdf:resource="apartment:Object"/>
@@ -670,6 +693,14 @@
     
 
 
+    <!-- apartment:GraspingStrategy -->
+
+    <owl:Class rdf:about="apartment:GraspingStrategy">
+        <rdfs:subClassOf rdf:resource="apartment:Thing"/>
+    </owl:Class>
+    
+
+
     <!-- apartment:Grater -->
 
     <owl:Class rdf:about="apartment:Grater">
@@ -760,7 +791,9 @@
 
     <!-- apartment:Location -->
 
-    <owl:Class rdf:about="apartment:Location"/>
+    <owl:Class rdf:about="apartment:Location">
+        <rdfs:subClassOf rdf:resource="apartment:Thing"/>
+    </owl:Class>
     
 
 
@@ -828,9 +861,19 @@
     
 
 
+    <!-- apartment:NamedPose -->
+
+    <owl:Class rdf:about="apartment:NamedPose">
+        <rdfs:subClassOf rdf:resource="apartment:Thing"/>
+    </owl:Class>
+    
+
+
     <!-- apartment:Object -->
 
-    <owl:Class rdf:about="apartment:Object"/>
+    <owl:Class rdf:about="apartment:Object">
+        <rdfs:subClassOf rdf:resource="apartment:Thing"/>
+    </owl:Class>
     
 
 
@@ -932,7 +975,9 @@
 
     <!-- apartment:Plane -->
 
-    <owl:Class rdf:about="apartment:Plane"/>
+    <owl:Class rdf:about="apartment:Plane">
+        <rdfs:subClassOf rdf:resource="apartment:Thing"/>
+    </owl:Class>
     
 
 
@@ -1043,7 +1088,7 @@
     <!-- apartment:ShotGlass -->
 
     <owl:Class rdf:about="apartment:ShotGlass">
-        <rdfs:subClassOf rdf:resource="apartment:Drinkware"/>
+        <rdfs:subClassOf rdf:resource="apartment:DrinkingGlass"/>
     </owl:Class>
     
 
@@ -1068,6 +1113,7 @@
 
     <owl:Class rdf:about="apartment:Sink">
         <rdfs:subClassOf rdf:resource="apartment:Appliance"/>
+        <rdfs:subClassOf rdf:resource="apartment:Furniture"/>
     </owl:Class>
     
 
@@ -1153,6 +1199,12 @@
     
 
 
+    <!-- apartment:Thing -->
+
+    <owl:Class rdf:about="apartment:Thing"/>
+    
+
+
     <!-- apartment:ToiletPaper -->
 
     <owl:Class rdf:about="apartment:ToiletPaper">
@@ -1236,7 +1288,7 @@
     <!-- apartment:WineGlass -->
 
     <owl:Class rdf:about="apartment:WineGlass">
-        <rdfs:subClassOf rdf:resource="apartment:Drinkware"/>
+        <rdfs:subClassOf rdf:resource="apartment:DrinkingGlass"/>
     </owl:Class>
     
 
@@ -1268,6 +1320,31 @@
     <!-- xsd:boolean -->
 
     <owl:Class rdf:about="xsd:boolean"/>
+    
+
+
+    <!-- xsd:float -->
+
+    <owl:Class rdf:about="xsd:float"/>
+    
+
+
+    <!-- 
+    ///////////////////////////////////////////////////////////////////////////////////////
+    //
+    // Individuals
+    //
+    ///////////////////////////////////////////////////////////////////////////////////////
+     -->
+
+    <owl:NamedIndividual rdf:about="apartment:Sideways">
+        <rdf:type rdf:resource="apartment:GraspingStrategy"/>
+    </owl:NamedIndividual>
+    
+
+    <owl:NamedIndividual rdf:about="apartment:TopDown">
+        <rdf:type rdf:resource="apartment:GraspingStrategy"/>
+    </owl:NamedIndividual>
     
 
 
@@ -1344,23 +1421,9 @@
             <rdf:Description rdf:about="apartment:Object"/>
             <rdf:Description rdf:about="apartment:Plane"/>
         </owl:members>
-<<<<<<< HEAD
     </rdf:Description>
 </rdf:RDF>
 
 
 
 <!-- Generated by the OWL API (version 4.5.9.2019-02-01T07:24:44Z) https://github.com/owlcs/owlapi -->
-=======
-    </owl:AllDisjointClasses>
-    <!--*********************************************-->
-
-
-    <!--****** Class assertions *******-->
-
-    <apartment:GraspingStrategy rdf:about="Sideways"/>
-    <apartment:GraspingStrategy rdf:about="TopDown"/>
-
-    <!--*********************************************-->
-</rdf:RDF>
->>>>>>> 6a5bf5d4
