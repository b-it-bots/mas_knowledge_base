--- conflicted
+++ resolved
@@ -1,40 +1,20 @@
 <?xml version="1.0"?>
-<<<<<<< HEAD
-<rdf:RDF xmlns="http://homelab"
+<rdf:RDF xmlns="http://homelab.owl"
      xml:base="http://homelab"
-=======
-
-<!DOCTYPE rdf:RDF [
-    <!ENTITY owl "http://www.w3.org/2002/07/owl#" >
-    <!ENTITY xsd "http://www.w3.org/2001/XMLSchema#" >
-    <!ENTITY owl2xml "http://www.w3.org/2006/12/owl2-xml#" >
-    <!ENTITY rdfs "http://www.w3.org/2000/01/rdf-schema#" >
-    <!ENTITY rdf "http://www.w3.org/1999/02/22-rdf-syntax-ns#" >
-    <!ENTITY homelab "http://homelab.owl#" >
-]>
-
-<rdf:RDF xmlns="http://homelab.owl#"
-     xml:base="http://homelab.owl"
->>>>>>> 89a6e54f
      xmlns:owl="http://www.w3.org/2002/07/owl#"
      xmlns:rdf="http://www.w3.org/1999/02/22-rdf-syntax-ns#"
      xmlns:xml="http://www.w3.org/XML/1998/namespace"
      xmlns:xsd="http://www.w3.org/2001/XMLSchema#"
      xmlns:rdfs="http://www.w3.org/2000/01/rdf-schema#"
-<<<<<<< HEAD
      xmlns:homelab="http://homelab#"
      xmlns:apartment="http://apartment#">
-    <owl:Ontology rdf:about="http://homelab">
-        <owl:imports rdf:resource="http://apartment"/>
+    <owl:Ontology rdf:about="http://homelab.owl">
+        <owl:imports rdf:resource="http://apartment.owl"/>
     </owl:Ontology>
     
-=======
-     xmlns:homelab="http://homelab.owl#">
-    <owl:Ontology rdf:about="http://homelab.owl"/>
->>>>>>> 89a6e54f
-
-
-    <!--
+
+
+    <!-- 
     ///////////////////////////////////////////////////////////////////////////////////////
     //
     // Object Properties
@@ -42,232 +22,107 @@
     ///////////////////////////////////////////////////////////////////////////////////////
      -->
 
-
-
-
-<<<<<<< HEAD
+    
+
+
+    <!-- http://apartment#above -->
+
     <owl:ObjectProperty rdf:about="http://apartment#above"/>
     
-=======
-    <!-- http://homelab.owl#above -->
-
-    <owl:ObjectProperty rdf:about="&homelab;above">
-        <owl:inverseOf rdf:resource="&homelab;below"/>
-        <rdf:type rdf:resource="http://www.w3.org/2002/07/owl#TransitiveProperty"/>
-        <rdfs:domain rdf:resource="&homelab;Object"/>
-        <rdfs:range rdf:resource="&homelab;Object"/>
-    </owl:ObjectProperty>
->>>>>>> 89a6e54f
-
-
-
-<<<<<<< HEAD
+
+
+    <!-- http://apartment#below -->
+
     <owl:ObjectProperty rdf:about="http://apartment#below"/>
     
-=======
-    <!-- http://homelab.owl#below -->
-
-    <owl:ObjectProperty rdf:about="&homelab;below">
-        <rdf:type rdf:resource="http://www.w3.org/2002/07/owl#TransitiveProperty"/>
-    </owl:ObjectProperty>
->>>>>>> 89a6e54f
-
-
-
-<<<<<<< HEAD
+
+
+    <!-- http://apartment#canPlaceOn -->
+
     <owl:ObjectProperty rdf:about="http://apartment#canPlaceOn"/>
     
-=======
-    <!-- http://homelab.owl#canPlaceOn -->
-
-    <owl:ObjectProperty rdf:about="&homelab;canPlaceOn">
-        <rdfs:domain rdf:resource="&homelab;Object"/>
-        <rdfs:range rdf:resource="&homelab;Plane"/>
-    </owl:ObjectProperty>
->>>>>>> 89a6e54f
-
-
-
-<<<<<<< HEAD
+
+
+    <!-- http://apartment#closeTo -->
+
     <owl:ObjectProperty rdf:about="http://apartment#closeTo"/>
     
-=======
-    <!-- http://homelab.owl#closeTo -->
-
-    <owl:ObjectProperty rdf:about="&homelab;closeTo">
-        <rdf:type rdf:resource="http://www.w3.org/2002/07/owl#SymmetricProperty"/>
-        <rdfs:domain rdf:resource="&homelab;Object"/>
-        <rdfs:range rdf:resource="&homelab;Object"/>
-    </owl:ObjectProperty>
->>>>>>> 89a6e54f
-
-
-
-<<<<<<< HEAD
+
+
+    <!-- http://apartment#closeToWall -->
+
     <owl:ObjectProperty rdf:about="http://apartment#closeToWall"/>
     
-=======
-    <!-- http://homelab.owl#closeToWall -->
-
-    <owl:ObjectProperty rdf:about="&homelab;closeToWall">
-        <rdfs:subPropertyOf rdf:resource="http://www.w3.org/2002/07/owl#topObjectProperty"/>
-        <rdfs:domain rdf:resource="&homelab;Object"/>
-        <rdfs:range rdf:resource="&homelab;Wall"/>
-    </owl:ObjectProperty>
->>>>>>> 89a6e54f
-
-
-
-<<<<<<< HEAD
+
+
+    <!-- http://apartment#connectedTo -->
+
     <owl:ObjectProperty rdf:about="http://apartment#connectedTo"/>
     
-=======
-    <!-- http://homelab.owl#connectedTo -->
-
-    <owl:ObjectProperty rdf:about="&homelab;connectedTo">
-        <rdf:type rdf:resource="http://www.w3.org/2002/07/owl#SymmetricProperty"/>
-        <rdfs:domain rdf:resource="&homelab;Room"/>
-        <rdfs:range rdf:resource="&homelab;Room"/>
-    </owl:ObjectProperty>
->>>>>>> 89a6e54f
-
-
-
-<<<<<<< HEAD
+
+
+    <!-- http://apartment#defaultLocation -->
+
     <owl:ObjectProperty rdf:about="http://apartment#defaultLocation"/>
     
-=======
-    <!-- http://homelab.owl#defaultLocation -->
-
-    <owl:ObjectProperty rdf:about="&homelab;defaultLocation">
-        <rdf:type rdf:resource="http://www.w3.org/2002/07/owl#FunctionalProperty"/>
-        <rdfs:domain rdf:resource="&homelab;Object"/>
-        <rdfs:range rdf:resource="&homelab;Furniture"/>
-    </owl:ObjectProperty>
->>>>>>> 89a6e54f
-
-
-
-<<<<<<< HEAD
+
+
+    <!-- http://apartment#defaultStoringLocation -->
+
     <owl:ObjectProperty rdf:about="http://apartment#defaultStoringLocation"/>
     
-=======
-    <!-- http://homelab.owl#defaultStoringLocation -->
-
-    <owl:ObjectProperty rdf:about="&homelab;defaultStoringLocation">
-        <rdf:type rdf:resource="http://www.w3.org/2002/07/owl#FunctionalProperty"/>
-        <rdfs:domain rdf:resource="&homelab;Object"/>
-        <rdfs:range rdf:resource="&homelab;Furniture"/>
-    </owl:ObjectProperty>
->>>>>>> 89a6e54f
-
-
-
-<<<<<<< HEAD
+
+
+    <!-- http://apartment#hasDoor -->
+
     <owl:ObjectProperty rdf:about="http://apartment#hasDoor"/>
     
-=======
-    <!-- http://homelab.owl#hasDoor -->
-
-    <owl:ObjectProperty rdf:about="&homelab;hasDoor">
-        <rdf:type rdf:resource="http://www.w3.org/2002/07/owl#FunctionalProperty"/>
-        <rdfs:domain rdf:resource="&homelab;Furniture"/>
-    </owl:ObjectProperty>
->>>>>>> 89a6e54f
-
-
-
-<<<<<<< HEAD
+
+
+    <!-- http://apartment#hasPart -->
+
     <owl:ObjectProperty rdf:about="http://apartment#hasPart"/>
     
-=======
-    <!-- http://homelab.owl#hasPart -->
-
-    <owl:ObjectProperty rdf:about="&homelab;hasPart">
-        <owl:inverseOf rdf:resource="&homelab;hasPart"/>
-        <rdfs:comment>This property is used to link objects to their sub-objects such as a cabinet has sub-object drawer.</rdfs:comment>
-    </owl:ObjectProperty>
->>>>>>> 89a6e54f
-
-
-
-<<<<<<< HEAD
+
+
+    <!-- http://apartment#inside -->
+
     <owl:ObjectProperty rdf:about="http://apartment#inside"/>
     
-=======
-    <!-- http://homelab.owl#inside -->
-
-    <owl:ObjectProperty rdf:about="&homelab;inside">
-        <rdfs:domain rdf:resource="&homelab;Object"/>
-        <rdfs:range rdf:resource="&homelab;Object"/>
-    </owl:ObjectProperty>
->>>>>>> 89a6e54f
-
-
-
-<<<<<<< HEAD
+
+
+    <!-- http://apartment#isAtLocation -->
+
     <owl:ObjectProperty rdf:about="http://apartment#isAtLocation"/>
     
-=======
-    <!-- http://homelab.owl#isAtLocation -->
-
-    <owl:ObjectProperty rdf:about="&homelab;isAtLocation">
-        <rdfs:domain rdf:resource="&homelab;NamedPose"/>
-        <rdfs:range rdf:resource="&homelab;Location"/>
-    </owl:ObjectProperty>
->>>>>>> 89a6e54f
-
-
-
-<<<<<<< HEAD
+
+
+    <!-- http://apartment#isAtNamedPose -->
+
     <owl:ObjectProperty rdf:about="http://apartment#isAtNamedPose"/>
     
-=======
-    <!-- http://homelab.owl#isAtNamedPose -->
-
-    <owl:ObjectProperty rdf:about="&homelab;isAtNamedPose">
-        <rdfs:range rdf:resource="&homelab;NamedPose"/>
-    </owl:ObjectProperty>
->>>>>>> 89a6e54f
-
-
-
-    <!-- http://homelab.owl#isPartOf -->
-
-    <owl:ObjectProperty rdf:about="&homelab;isPartOf"/>
-
-
-
-    <!-- http://homelab.owl#likelyLocation -->
-
-<<<<<<< HEAD
+
+
+    <!-- http://apartment#isPartOf -->
+
+    <owl:ObjectProperty rdf:about="http://apartment#isPartOf"/>
+    
+
+
+    <!-- http://apartment#likelyLocation -->
+
     <owl:ObjectProperty rdf:about="http://apartment#likelyLocation"/>
     
-=======
-    <owl:ObjectProperty rdf:about="&homelab;likelyLocation">
-        <rdfs:domain rdf:resource="&homelab;Object"/>
-        <rdfs:range rdf:resource="&homelab;Furniture"/>
-    </owl:ObjectProperty>
->>>>>>> 89a6e54f
-
-
-
-<<<<<<< HEAD
+
+
+    <!-- http://apartment#locatedAt -->
+
     <owl:ObjectProperty rdf:about="http://apartment#locatedAt"/>
     
-=======
-    <!-- http://homelab.owl#locatedAt -->
-
-    <owl:ObjectProperty rdf:about="&homelab;locatedAt">
-        <rdf:type rdf:resource="http://www.w3.org/2002/07/owl#FunctionalProperty"/>
-        <rdfs:domain rdf:resource="&homelab;Object"/>
-        <rdfs:range rdf:resource="&homelab;Location"/>
-    </owl:ObjectProperty>
->>>>>>> 89a6e54f
-
-
-
-<<<<<<< HEAD
+
+
+    <!-- http://apartment#nextTo -->
+
     <owl:ObjectProperty rdf:about="http://apartment#nextTo"/>
     
 
@@ -371,153 +226,9 @@
 
     <owl:DatatypeProperty rdf:about="http://apartment#positionZ"/>
     
-=======
-    <!-- http://homelab.owl#nextTo -->
-
-    <owl:ObjectProperty rdf:about="&homelab;nextTo">
-        <rdf:type rdf:resource="http://www.w3.org/2002/07/owl#SymmetricProperty"/>
-        <rdfs:domain rdf:resource="&homelab;Object"/>
-        <rdfs:range rdf:resource="&homelab;Object"/>
-    </owl:ObjectProperty>
-
-
-
-    <!-- http://homelab.owl#objectHasObject -->
-
-    <owl:ObjectProperty rdf:about="&homelab;objectHasObject">
-        <rdfs:domain rdf:resource="&homelab;Object"/>
-        <rdfs:range rdf:resource="&homelab;Object"/>
-    </owl:ObjectProperty>
-
-
-
-    <!-- http://homelab.owl#onTopOf -->
-
-    <owl:ObjectProperty rdf:about="&homelab;onTopOf">
-        <rdfs:domain rdf:resource="&homelab;Object"/>
-        <rdfs:range rdf:resource="&homelab;Object"/>
-    </owl:ObjectProperty>
-
-
-
-    <!-- http://homelab.owl#oppositeTo -->
-
-    <owl:ObjectProperty rdf:about="&homelab;oppositeTo">
-        <rdf:type rdf:resource="http://www.w3.org/2002/07/owl#SymmetricProperty"/>
-        <rdfs:domain rdf:resource="&homelab;Object"/>
-        <rdfs:range rdf:resource="&homelab;Object"/>
-    </owl:ObjectProperty>
-
-
-
-    <!-- http://homelab.owl#orientation -->
-
-    <owl:ObjectProperty rdf:about="&homelab;orientation">
-        <rdfs:subPropertyOf rdf:resource="&homelab;pose"/>
-    </owl:ObjectProperty>
-
-
-
-    <!-- http://homelab.owl#orientationPitch -->
-
-    <owl:ObjectProperty rdf:about="&homelab;orientationPitch">
-        <rdfs:subPropertyOf rdf:resource="&homelab;orientation"/>
-    </owl:ObjectProperty>
-
-
-
-    <!-- http://homelab.owl#orientationRoll -->
-
-    <owl:ObjectProperty rdf:about="&homelab;orientationRoll">
-        <rdfs:subPropertyOf rdf:resource="&homelab;orientation"/>
-    </owl:ObjectProperty>
-
-
-
-    <!-- http://homelab.owl#orientationYaw -->
-
-    <owl:ObjectProperty rdf:about="&homelab;orientationYaw">
-        <rdfs:subPropertyOf rdf:resource="&homelab;orientation"/>
-    </owl:ObjectProperty>
-
-
-
-    <!-- http://homelab.owl#pose -->
-
-    <owl:ObjectProperty rdf:about="&homelab;pose"/>
-
-
-
-    <!-- http://homelab.owl#position -->
-
-    <owl:ObjectProperty rdf:about="&homelab;position">
-        <rdfs:subPropertyOf rdf:resource="&homelab;pose"/>
-    </owl:ObjectProperty>
-
-
-
-    <!-- http://homelab.owl#positionX -->
-
-    <owl:ObjectProperty rdf:about="&homelab;positionX">
-        <rdfs:subPropertyOf rdf:resource="&homelab;position"/>
-    </owl:ObjectProperty>
-
-
-
-    <!-- http://homelab.owl#positionY -->
-
-    <owl:ObjectProperty rdf:about="&homelab;positionY">
-        <rdfs:subPropertyOf rdf:resource="&homelab;position"/>
-    </owl:ObjectProperty>
-
-
-
-    <!-- http://homelab.owl#positionZ -->
-
-    <owl:ObjectProperty rdf:about="&homelab;positionZ">
-        <rdfs:subPropertyOf rdf:resource="&homelab;position"/>
-    </owl:ObjectProperty>
-
-
-
-    <!-- http://homelab.owl#preferredGraspingStrategy -->
-
-    <owl:ObjectProperty rdf:about="&homelab;preferredGraspingStrategy">
-        <rdfs:domain rdf:resource="&homelab;Object"/>
-        <rdfs:range rdf:resource="&homelab;GraspingStrategy"/>
-    </owl:ObjectProperty>
-
-
-
-    <!-- http://homelab.owl#toTheLeftOf -->
-
-    <owl:ObjectProperty rdf:about="&homelab;toTheLeftOf">
-        <owl:inverseOf rdf:resource="&homelab;toTheRightOf"/>
-        <rdf:type rdf:resource="http://www.w3.org/2002/07/owl#TransitiveProperty"/>
-        <rdfs:domain rdf:resource="&homelab;Object"/>
-        <rdfs:range rdf:resource="&homelab;Object"/>
-    </owl:ObjectProperty>
-
-
-
-    <!-- http://homelab.owl#toTheRightOf -->
-
-    <owl:ObjectProperty rdf:about="&homelab;toTheRightOf">
-        <rdf:type rdf:resource="http://www.w3.org/2002/07/owl#TransitiveProperty"/>
-    </owl:ObjectProperty>
-
-
-
-    <!-- http://homelab.owl#usedFor -->
-
-    <owl:ObjectProperty rdf:about="&homelab;usedFor">
-        <rdfs:comment>This property is used to link objects or locations to some utilities such as fridge is usedFor cooling food down.</rdfs:comment>
-    </owl:ObjectProperty>
->>>>>>> 89a6e54f
-
-
-
-    <!--
+
+
+    <!-- 
     ///////////////////////////////////////////////////////////////////////////////////////
     //
     // Classes
@@ -525,86 +236,23 @@
     ///////////////////////////////////////////////////////////////////////////////////////
      -->
 
-
-
-<<<<<<< HEAD
+    
+
+
     <!-- http://apartment#Appliance -->
 
     <owl:Class rdf:about="http://apartment#Appliance"/>
     
-=======
-
-    <!-- http://homelab.owl#Alcohol -->
-
-    <owl:Class rdf:about="&homelab;Alcohol">
-        <rdfs:subClassOf rdf:resource="&homelab;Drink"/>
-    </owl:Class>
-
-
-
-    <!-- http://homelab.owl#Apple -->
-
-    <owl:Class rdf:about="&homelab;Apple">
-        <rdfs:subClassOf rdf:resource="&homelab;Fruit"/>
-    </owl:Class>
-
-
-
-    <!-- http://homelab.owl#Appliance -->
-
-    <owl:Class rdf:about="&homelab;Appliance">
-        <rdfs:subClassOf rdf:resource="&homelab;Object"/>
-    </owl:Class>
-
-
-
-    <!-- http://homelab.owl#Baking -->
-
-    <owl:Class rdf:about="&homelab;Baking">
-        <rdfs:subClassOf rdf:resource="&homelab;Utility"/>
-    </owl:Class>
-
-
-
-    <!-- http://homelab.owl#Banana -->
-
-    <owl:Class rdf:about="&homelab;Banana">
-        <rdfs:subClassOf rdf:resource="&homelab;Fruit"/>
-    </owl:Class>
->>>>>>> 89a6e54f
-
-
-
-<<<<<<< HEAD
+
+
+    <!-- http://apartment#Bed -->
+
     <owl:Class rdf:about="http://apartment#Bed"/>
     
-=======
-    <!-- http://homelab.owl#Bed -->
-
-    <owl:Class rdf:about="&homelab;Bed">
-        <rdfs:subClassOf rdf:resource="&homelab;Furniture"/>
-    </owl:Class>
-
-
-
-    <!-- http://homelab.owl#Beef -->
-
-    <owl:Class rdf:about="&homelab;Beef">
-        <rdfs:subClassOf rdf:resource="&homelab;Meat"/>
-    </owl:Class>
-
-
-
-    <!-- http://homelab.owl#Beer -->
-
-    <owl:Class rdf:about="&homelab;Beer">
-        <rdfs:subClassOf rdf:resource="&homelab;Alcohol"/>
-    </owl:Class>
->>>>>>> 89a6e54f
-
-
-
-<<<<<<< HEAD
+
+
+    <!-- http://apartment#Boiling -->
+
     <owl:Class rdf:about="http://apartment#Boiling"/>
     
 
@@ -708,144 +356,10 @@
                 <owl:hasValue rdf:resource="http://homelab#Storing"/>
             </owl:Restriction>
         </rdfs:subClassOf>
-=======
-    <!-- http://homelab.owl#Boiling -->
-
-    <owl:Class rdf:about="&homelab;Boiling">
-        <rdfs:subClassOf rdf:resource="&homelab;Utility"/>
     </owl:Class>
-
-
-
-    <!-- http://homelab.owl#Bottle -->
-
-    <owl:Class rdf:about="&homelab;Bottle">
-        <rdfs:subClassOf rdf:resource="&homelab;DrinkContainer"/>
-    </owl:Class>
-
-
-
-    <!-- http://homelab.owl#Bowl -->
-
-    <owl:Class rdf:about="&homelab;Bowl">
-        <rdfs:subClassOf rdf:resource="&homelab;FoodContainer"/>
-    </owl:Class>
-
-
-
-    <!-- http://homelab.owl#Bread -->
-
-    <owl:Class rdf:about="&homelab;Bread">
-        <rdfs:subClassOf rdf:resource="&homelab;Grain"/>
-    </owl:Class>
-
-
-
-    <!-- http://homelab.owl#BreadKnife -->
-
-    <owl:Class rdf:about="&homelab;BreadKnife">
-        <rdfs:subClassOf rdf:resource="&homelab;KitchenUtensil"/>
-    </owl:Class>
-
-
-
-    <!-- http://homelab.owl#Broccoli -->
-
-    <owl:Class rdf:about="&homelab;Broccoli">
-        <rdfs:subClassOf rdf:resource="&homelab;Vegetable"/>
-    </owl:Class>
-
-
-
-    <!-- http://homelab.owl#Butter -->
-
-    <owl:Class rdf:about="&homelab;Butter">
-        <rdfs:subClassOf rdf:resource="&homelab;Dairy"/>
-    </owl:Class>
-
-
-
-    <!-- http://homelab.owl#Buttermilk -->
-
-    <owl:Class rdf:about="&homelab;Buttermilk">
-        <rdfs:subClassOf rdf:resource="&homelab;Dairy"/>
-    </owl:Class>
-
-
-
-    <!-- http://homelab.owl#Cabinet -->
-
-    <owl:Class rdf:about="&homelab;Cabinet">
-        <rdfs:subClassOf rdf:resource="&homelab;Furniture"/>
-    </owl:Class>
-
-
-
-    <!-- http://homelab.owl#Cereal -->
-
-    <owl:Class rdf:about="&homelab;Cereal">
-        <rdfs:subClassOf rdf:resource="&homelab;Grain"/>
-    </owl:Class>
-
-
-
-    <!-- http://homelab.owl#Chair -->
-
-    <owl:Class rdf:about="&homelab;Chair">
-        <rdfs:subClassOf rdf:resource="&homelab;Furniture"/>
-    </owl:Class>
-
-
-
-    <!-- http://homelab.owl#Cheese -->
-
-    <owl:Class rdf:about="&homelab;Cheese">
-        <rdfs:subClassOf rdf:resource="&homelab;Dairy"/>
-    </owl:Class>
-
-
-
-    <!-- http://homelab.owl#Chicken -->
-
-    <owl:Class rdf:about="&homelab;Chicken">
-        <rdfs:subClassOf rdf:resource="&homelab;Meat"/>
-    </owl:Class>
-
-
-
-    <!-- http://homelab.owl#ChipsCan -->
-
-    <owl:Class rdf:about="&homelab;ChipsCan">
-        <rdfs:subClassOf rdf:resource="&homelab;FoodContainer"/>
-    </owl:Class>
-
-
-
-    <!-- http://homelab.owl#Clothes -->
-
-    <owl:Class rdf:about="&homelab;Clothes">
-        <rdfs:subClassOf rdf:resource="&homelab;Object"/>
-    </owl:Class>
-
-
-
-    <!-- http://homelab.owl#CoffeeCan -->
-
-    <owl:Class rdf:about="&homelab;CoffeeCan">
-        <rdfs:subClassOf rdf:resource="&homelab;FoodContainer"/>
-    </owl:Class>
-
-
-
-    <!-- http://homelab.owl#CoffeeTable -->
-
-    <owl:Class rdf:about="&homelab;CoffeeTable">
-        <rdfs:subClassOf rdf:resource="&homelab;Table"/>
->>>>>>> 89a6e54f
-    </owl:Class>
-
-
-<<<<<<< HEAD
+    
+
+
     <!-- http://apartment#DrinkingGlass -->
 
     <owl:Class rdf:about="http://apartment#DrinkingGlass"/>
@@ -1119,6 +633,12 @@
     <!-- http://apartment#Storing -->
 
     <owl:Class rdf:about="http://apartment#Storing"/>
+    
+
+
+    <!-- http://apartment#StoringBottles -->
+
+    <owl:Class rdf:about="http://apartment#StoringBottles"/>
     
 
 
@@ -1297,7 +817,7 @@
 
     <!-- http://apartment#Dishwasher -->
 
-    <owl:NamedIndividual rdf:about="http://apartment#Dishwasher">
+    <owl:NamedIndividual rdf:about="http://homelab#Dishwasher">
         <rdf:type rdf:resource="http://apartment#Dishwasher"/>
         <apartment:toTheRightOf rdf:resource="http://homelab#SinkCabinet"/>
     </owl:NamedIndividual>
@@ -1959,1322 +1479,17 @@
         <apartment:above rdf:resource="http://homelab#MiddleRightDrawer"/>
     </owl:NamedIndividual>
     
-=======
-
-    <!-- http://homelab.owl#Colander -->
-
-    <owl:Class rdf:about="&homelab;Colander">
-        <rdfs:subClassOf rdf:resource="&homelab;KitchenUtensil"/>
-    </owl:Class>
-
-
-
-    <!-- http://homelab.owl#Computer -->
-
-    <owl:Class rdf:about="&homelab;Computer">
-        <rdfs:subClassOf rdf:resource="&homelab;Equipment"/>
-    </owl:Class>
-
-
-
-    <!-- http://homelab.owl#Cookie -->
-
-    <owl:Class rdf:about="&homelab;Cookie">
-        <rdfs:subClassOf rdf:resource="&homelab;Snack"/>
-    </owl:Class>
-
-
-
-    <!-- http://homelab.owl#Cooking -->
-
-    <owl:Class rdf:about="&homelab;Cooking">
-        <rdfs:subClassOf rdf:resource="&homelab;Utility"/>
-    </owl:Class>
-
-
-
-    <!-- http://homelab.owl#CookingUtensil -->
-
-    <owl:Class rdf:about="&homelab;CookingUtensil">
-        <rdfs:subClassOf rdf:resource="&homelab;Object"/>
-        <rdfs:subClassOf>
-            <owl:Restriction>
-                <owl:onProperty rdf:resource="&homelab;usedFor"/>
-                <owl:someValuesFrom rdf:resource="&homelab;Cooking"/>
-            </owl:Restriction>
-        </rdfs:subClassOf>
-    </owl:Class>
-
-
-
-    <!-- http://homelab.owl#Cooling -->
-
-    <owl:Class rdf:about="&homelab;Cooling">
-        <rdfs:subClassOf rdf:resource="&homelab;Utility"/>
-    </owl:Class>
-
-
-
-    <!-- http://homelab.owl#Couch -->
-
-    <owl:Class rdf:about="&homelab;Couch">
-        <rdfs:subClassOf rdf:resource="&homelab;Furniture"/>
-    </owl:Class>
-
-
-
-    <!-- http://homelab.owl#Counter -->
-
-    <owl:Class rdf:about="&homelab;Counter">
-        <rdfs:subClassOf rdf:resource="&homelab;Furniture"/>
-    </owl:Class>
-
-
-
-    <!-- http://homelab.owl#CrackerBox -->
-
-    <owl:Class rdf:about="&homelab;CrackerBox">
-        <rdfs:subClassOf rdf:resource="&homelab;FoodContainer"/>
-    </owl:Class>
-
-
-
-    <!-- http://homelab.owl#Cream -->
-
-    <owl:Class rdf:about="&homelab;Cream">
-        <rdfs:subClassOf rdf:resource="&homelab;Dairy"/>
-    </owl:Class>
-
-
-
-    <!-- http://homelab.owl#Cup -->
-
-    <owl:Class rdf:about="&homelab;Cup">
-        <rdfs:subClassOf rdf:resource="&homelab;Drinkware"/>
-    </owl:Class>
-
-
-
-    <!-- http://homelab.owl#Cupboard -->
-
-    <owl:Class rdf:about="&homelab;Cupboard">
-        <rdfs:subClassOf rdf:resource="&homelab;Furniture"/>
-        <rdfs:subClassOf rdf:resource="&homelab;ObjectContainer"/>
-    </owl:Class>
-
-
-
-    <!-- http://homelab.owl#Dairy -->
-
-    <owl:Class rdf:about="&homelab;Dairy">
-        <rdfs:subClassOf rdf:resource="&homelab;Food"/>
-    </owl:Class>
-
-
-
-    <!-- http://homelab.owl#DiningRoom -->
-
-    <owl:Class rdf:about="&homelab;DiningRoom">
-        <rdfs:subClassOf rdf:resource="&homelab;Room"/>
-    </owl:Class>
-
-
-
-    <!-- http://homelab.owl#DiningTable -->
-
-    <owl:Class rdf:about="&homelab;DiningTable">
-        <rdfs:subClassOf rdf:resource="&homelab;Table"/>
-    </owl:Class>
-
-
-
-    <!-- http://homelab.owl#DiningTableChair -->
-
-    <owl:Class rdf:about="&homelab;DiningTableChair">
-        <rdfs:subClassOf rdf:resource="&homelab;Chair"/>
-    </owl:Class>
-
-
-
-    <!-- http://homelab.owl#Dishwasher -->
-
-    <owl:Class rdf:about="&homelab;Dishwasher">
-        <rdfs:subClassOf rdf:resource="&homelab;Appliance"/>
-    </owl:Class>
-
-
-
-    <!-- http://homelab.owl#Drawer -->
-
-    <owl:Class rdf:about="&homelab;Drawer">
-        <rdfs:subClassOf rdf:resource="&homelab;Furniture"/>
-        <rdfs:subClassOf rdf:resource="&homelab;ObjectContainer"/>
-    </owl:Class>
-
-
-
-    <!-- http://homelab.owl#Drink -->
-
-    <owl:Class rdf:about="&homelab;Drink">
-        <rdfs:subClassOf rdf:resource="&homelab;Object"/>
-    </owl:Class>
-
-
-
-    <!-- http://homelab.owl#DrinkContainer -->
-
-    <owl:Class rdf:about="&homelab;DrinkContainer">
-        <rdfs:subClassOf rdf:resource="&homelab;Object"/>
-    </owl:Class>
-
-
-
-    <!-- http://homelab.owl#Drinking -->
-
-    <owl:Class rdf:about="&homelab;Drinking">
-        <rdfs:subClassOf rdf:resource="&homelab;Utility"/>
-    </owl:Class>
-
-
-
-    <!-- http://homelab.owl#Drinkware -->
-
-    <owl:Class rdf:about="&homelab;Drinkware">
-        <rdfs:subClassOf rdf:resource="&homelab;DrinkContainer"/>
-        <rdfs:subClassOf>
-            <owl:Restriction>
-                <owl:onProperty rdf:resource="&homelab;usedFor"/>
-                <owl:someValuesFrom rdf:resource="&homelab;Drinking"/>
-            </owl:Restriction>
-        </rdfs:subClassOf>
-    </owl:Class>
-
-
-
-    <!-- http://homelab.owl#Equipment -->
-
-    <owl:Class rdf:about="&homelab;Equipment">
-        <rdfs:subClassOf rdf:resource="&homelab;Object"/>
-    </owl:Class>
-
-
-
-    <!-- http://homelab.owl#FishCan -->
-
-    <owl:Class rdf:about="&homelab;FishCan">
-        <rdfs:subClassOf rdf:resource="&homelab;FoodContainer"/>
-    </owl:Class>
-
-
-
-    <!-- http://homelab.owl#Food -->
-
-    <owl:Class rdf:about="&homelab;Food">
-        <rdfs:subClassOf rdf:resource="&homelab;Object"/>
-    </owl:Class>
-
-
-
-    <!-- http://homelab.owl#FoodContainer -->
-
-    <owl:Class rdf:about="&homelab;FoodContainer">
-        <rdfs:subClassOf rdf:resource="&homelab;Object"/>
-        <rdfs:subClassOf>
-            <owl:Restriction>
-                <owl:onProperty rdf:resource="&homelab;usedFor"/>
-                <owl:someValuesFrom rdf:resource="&homelab;StoringFood"/>
-            </owl:Restriction>
-        </rdfs:subClassOf>
-    </owl:Class>
-
-
-
-    <!-- http://homelab.owl#Fork -->
-
-    <owl:Class rdf:about="&homelab;Fork">
-        <rdfs:subClassOf rdf:resource="&homelab;KitchenUtensil"/>
-    </owl:Class>
-
-
-
-    <!-- http://homelab.owl#Fridge -->
-
-    <owl:Class rdf:about="&homelab;Fridge">
-        <rdfs:subClassOf rdf:resource="&homelab;Appliance"/>
-        <rdfs:subClassOf>
-            <owl:Restriction>
-                <owl:onProperty rdf:resource="&homelab;usedFor"/>
-                <owl:someValuesFrom rdf:resource="&homelab;Cooling"/>
-            </owl:Restriction>
-        </rdfs:subClassOf>
-    </owl:Class>
-
-
-
-    <!-- http://homelab.owl#Fruit -->
-
-    <owl:Class rdf:about="&homelab;Fruit">
-        <rdfs:subClassOf rdf:resource="&homelab;Food"/>
-    </owl:Class>
-
-
-
-    <!-- http://homelab.owl#FryingPan -->
-
-    <owl:Class rdf:about="&homelab;FryingPan">
-        <rdfs:subClassOf rdf:resource="&homelab;CookingUtensil"/>
-        <owl:disjointWith rdf:resource="&homelab;Pot"/>
-    </owl:Class>
-
-
-
-    <!-- http://homelab.owl#Furniture -->
-
-    <owl:Class rdf:about="&homelab;Furniture">
-        <rdfs:subClassOf rdf:resource="&homelab;Object"/>
-    </owl:Class>
-
-
-
-    <!-- http://homelab.owl#GelatinBox -->
-
-    <owl:Class rdf:about="&homelab;GelatinBox">
-        <rdfs:subClassOf rdf:resource="&homelab;FoodContainer"/>
-    </owl:Class>
-
-
-
-    <!-- http://homelab.owl#Glass -->
-
-    <owl:Class rdf:about="&homelab;Glass">
-        <rdfs:subClassOf rdf:resource="&homelab;Drinkware"/>
-    </owl:Class>
-
-
-
-    <!-- http://homelab.owl#Grain -->
-
-    <owl:Class rdf:about="&homelab;Grain">
-        <rdfs:subClassOf rdf:resource="&homelab;Food"/>
-    </owl:Class>
-
-
-
-    <!-- http://homelab.owl#GraspingStrategy -->
-
-    <owl:Class rdf:about="&homelab;GraspingStrategy">
-        <rdfs:subClassOf rdf:resource="http://www.w3.org/2002/07/owl#Thing"/>
-    </owl:Class>
-
-
-
-    <!-- http://homelab.owl#Grater -->
-
-    <owl:Class rdf:about="&homelab;Grater">
-        <rdfs:subClassOf rdf:resource="&homelab;KitchenUtensil"/>
-    </owl:Class>
-
-
-
-    <!-- http://homelab.owl#Ham -->
-
-    <owl:Class rdf:about="&homelab;Ham">
-        <rdfs:subClassOf rdf:resource="&homelab;Meat"/>
-    </owl:Class>
-
-
-
-    <!-- http://homelab.owl#HandSoap -->
-
-    <owl:Class rdf:about="&homelab;HandSoap">
-        <rdfs:subClassOf rdf:resource="&homelab;PersonalHygieneItem"/>
-    </owl:Class>
-
-
-
-    <!-- http://homelab.owl#Heating -->
-
-    <owl:Class rdf:about="&homelab;Heating">
-        <rdfs:subClassOf rdf:resource="&homelab;Utility"/>
-    </owl:Class>
-
-
-
-    <!-- http://homelab.owl#IceCream -->
-
-    <owl:Class rdf:about="&homelab;IceCream">
-        <rdfs:subClassOf rdf:resource="&homelab;Dairy"/>
-    </owl:Class>
-
-
-
-    <!-- http://homelab.owl#Ketchup -->
-
-    <owl:Class rdf:about="&homelab;Ketchup">
-        <rdfs:subClassOf rdf:resource="&homelab;Sauce"/>
-    </owl:Class>
-
-
-
-    <!-- http://homelab.owl#Kitchen -->
-
-    <owl:Class rdf:about="&homelab;Kitchen">
-        <rdfs:subClassOf rdf:resource="&homelab;Room"/>
-    </owl:Class>
-
-
-
-    <!-- http://homelab.owl#KitchenUtensil -->
-
-    <owl:Class rdf:about="&homelab;KitchenUtensil">
-        <rdfs:subClassOf rdf:resource="&homelab;Object"/>
-    </owl:Class>
-
-
-
-    <!-- http://homelab.owl#Knife -->
-
-    <owl:Class rdf:about="&homelab;Knife">
-        <rdfs:subClassOf rdf:resource="&homelab;KitchenUtensil"/>
-    </owl:Class>
-
-
-
-    <!-- http://homelab.owl#Laptop -->
-
-    <owl:Class rdf:about="&homelab;Laptop">
-        <rdfs:subClassOf rdf:resource="&homelab;Appliance"/>
-    </owl:Class>
-
-
-
-    <!-- http://homelab.owl#Lemon -->
-
-    <owl:Class rdf:about="&homelab;Lemon">
-        <rdfs:subClassOf rdf:resource="&homelab;Fruit"/>
-    </owl:Class>
-
-
-
-    <!-- http://homelab.owl#Lettuce -->
-
-    <owl:Class rdf:about="&homelab;Lettuce">
-        <rdfs:subClassOf rdf:resource="&homelab;Vegetable"/>
-    </owl:Class>
-
-
-
-    <!-- http://homelab.owl#LivingRoom -->
-
-    <owl:Class rdf:about="&homelab;LivingRoom">
-        <rdfs:subClassOf rdf:resource="&homelab;Room"/>
-    </owl:Class>
-
-
-
-    <!-- http://homelab.owl#Location -->
-
-    <owl:Class rdf:about="&homelab;Location">
-        <rdfs:subClassOf rdf:resource="http://www.w3.org/2002/07/owl#Thing"/>
-    </owl:Class>
-
-
-
-    <!-- http://homelab.owl#LunchBox -->
-
-    <owl:Class rdf:about="&homelab;LunchBox">
-        <rdfs:subClassOf rdf:resource="&homelab;FoodContainer"/>
-    </owl:Class>
-
-
-
-    <!-- http://homelab.owl#Marker -->
-
-    <owl:Class rdf:about="&homelab;Marker">
-        <rdfs:subClassOf rdf:resource="&homelab;Stationery"/>
-    </owl:Class>
-
-
-
-    <!-- http://homelab.owl#Mayo -->
-
-    <owl:Class rdf:about="&homelab;Mayo">
-        <rdfs:subClassOf rdf:resource="&homelab;Sauce"/>
-    </owl:Class>
-
-
-
-    <!-- http://homelab.owl#Meat -->
-
-    <owl:Class rdf:about="&homelab;Meat">
-        <rdfs:subClassOf rdf:resource="&homelab;Food"/>
-    </owl:Class>
-
-
-
-    <!-- http://homelab.owl#MeatCan -->
-
-    <owl:Class rdf:about="&homelab;MeatCan">
-        <rdfs:subClassOf rdf:resource="&homelab;FoodContainer"/>
-    </owl:Class>
-
-
-
-    <!-- http://homelab.owl#MicrowaveOven -->
-
-    <owl:Class rdf:about="&homelab;MicrowaveOven">
-        <rdfs:subClassOf rdf:resource="&homelab;Appliance"/>
-        <rdfs:subClassOf>
-            <owl:Restriction>
-                <owl:onProperty rdf:resource="&homelab;usedFor"/>
-                <owl:someValuesFrom rdf:resource="&homelab;Cooking"/>
-            </owl:Restriction>
-        </rdfs:subClassOf>
-        <rdfs:subClassOf>
-            <owl:Restriction>
-                <owl:onProperty rdf:resource="&homelab;usedFor"/>
-                <owl:someValuesFrom rdf:resource="&homelab;Heating"/>
-            </owl:Restriction>
-        </rdfs:subClassOf>
-    </owl:Class>
-
-
-
-    <!-- http://homelab.owl#Milk -->
-
-    <owl:Class rdf:about="&homelab;Milk">
-        <rdfs:subClassOf rdf:resource="&homelab;Dairy"/>
-    </owl:Class>
-
-
-
-    <!-- http://homelab.owl#Mixer -->
-
-    <owl:Class rdf:about="&homelab;Mixer">
-        <rdfs:subClassOf rdf:resource="&homelab;Appliance"/>
-    </owl:Class>
-
-
-
-    <!-- http://homelab.owl#Mug -->
-
-    <owl:Class rdf:about="&homelab;Mug">
-        <rdfs:subClassOf rdf:resource="&homelab;Drinkware"/>
-    </owl:Class>
-
-
-
-    <!-- http://homelab.owl#Mustard -->
-
-    <owl:Class rdf:about="&homelab;Mustard">
-        <rdfs:subClassOf rdf:resource="&homelab;Sauce"/>
-    </owl:Class>
-
-
-
-    <!-- http://homelab.owl#MustardContainer -->
-
-    <owl:Class rdf:about="&homelab;MustardContainer">
-        <rdfs:subClassOf rdf:resource="&homelab;FoodContainer"/>
-    </owl:Class>
-
-
-
-    <!-- http://homelab.owl#NamedPose -->
-
-    <owl:Class rdf:about="&homelab;NamedPose">
-        <rdfs:subClassOf rdf:resource="&homelab;Location"/>
-    </owl:Class>
-
-
-
-    <!-- http://homelab.owl#Object -->
-
-    <owl:Class rdf:about="&homelab;Object">
-        <rdfs:subClassOf rdf:resource="http://www.w3.org/2002/07/owl#Thing"/>
-    </owl:Class>
-
-
-
-    <!-- http://homelab.owl#ObjectContainer -->
-
-    <owl:Class rdf:about="&homelab;ObjectContainer">
-        <rdfs:subClassOf rdf:resource="&homelab;Object"/>
-        <rdfs:subClassOf>
-            <owl:Restriction>
-                <owl:onProperty rdf:resource="&homelab;usedFor"/>
-                <owl:someValuesFrom rdf:resource="&homelab;Storing"/>
-            </owl:Restriction>
-        </rdfs:subClassOf>
-    </owl:Class>
-
-
-
-    <!-- http://homelab.owl#Office -->
-
-    <owl:Class rdf:about="&homelab;Office">
-        <rdfs:subClassOf rdf:resource="&homelab;Room"/>
-    </owl:Class>
-
-
-
-    <!-- http://homelab.owl#OfficeChair -->
-
-    <owl:Class rdf:about="&homelab;OfficeChair">
-        <rdfs:subClassOf rdf:resource="&homelab;Chair"/>
-    </owl:Class>
-
-
-
-    <!-- http://homelab.owl#OfficeTable -->
-
-    <owl:Class rdf:about="&homelab;OfficeTable">
-        <rdfs:subClassOf rdf:resource="&homelab;Table"/>
-    </owl:Class>
-
-
-
-    <!-- http://homelab.owl#Onion -->
-
-    <owl:Class rdf:about="&homelab;Onion">
-        <rdfs:subClassOf rdf:resource="&homelab;Vegetable"/>
-    </owl:Class>
-
-
-
-    <!-- http://homelab.owl#Orange -->
-
-    <owl:Class rdf:about="&homelab;Orange">
-        <rdfs:subClassOf rdf:resource="&homelab;Fruit"/>
-    </owl:Class>
-
-
-
-    <!-- http://homelab.owl#Oven -->
-
-    <owl:Class rdf:about="&homelab;Oven">
-        <rdfs:subClassOf rdf:resource="&homelab;Appliance"/>
-        <rdfs:subClassOf>
-            <owl:Restriction>
-                <owl:onProperty rdf:resource="&homelab;usedFor"/>
-                <owl:someValuesFrom rdf:resource="&homelab;Baking"/>
-            </owl:Restriction>
-        </rdfs:subClassOf>
-    </owl:Class>
-
-
-
-    <!-- http://homelab.owl#Paper -->
-
-    <owl:Class rdf:about="&homelab;Paper">
-        <rdfs:subClassOf rdf:resource="&homelab;Stationery"/>
-    </owl:Class>
-
-
-
-    <!-- http://homelab.owl#PaperClip -->
-
-    <owl:Class rdf:about="&homelab;PaperClip">
-        <rdfs:subClassOf rdf:resource="&homelab;Stationery"/>
-    </owl:Class>
-
-
-
-    <!-- http://homelab.owl#Pasta -->
-
-    <owl:Class rdf:about="&homelab;Pasta">
-        <rdfs:subClassOf rdf:resource="&homelab;Grain"/>
-    </owl:Class>
-
-
-
-    <!-- http://homelab.owl#Peach -->
-
-    <owl:Class rdf:about="&homelab;Peach">
-        <rdfs:subClassOf rdf:resource="&homelab;Fruit"/>
-    </owl:Class>
-
-
-
-    <!-- http://homelab.owl#Peanut -->
-
-    <owl:Class rdf:about="&homelab;Peanut">
-        <rdfs:subClassOf rdf:resource="&homelab;Snack"/>
-    </owl:Class>
-
-
-
-    <!-- http://homelab.owl#Pear -->
-
-    <owl:Class rdf:about="&homelab;Pear">
-        <rdfs:subClassOf rdf:resource="&homelab;Fruit"/>
-    </owl:Class>
-
-
-
-    <!-- http://homelab.owl#Pen -->
-
-    <owl:Class rdf:about="&homelab;Pen">
-        <rdfs:subClassOf rdf:resource="&homelab;Stationery"/>
-    </owl:Class>
-
-
-
-    <!-- http://homelab.owl#Pencil -->
-
-    <owl:Class rdf:about="&homelab;Pencil">
-        <rdfs:subClassOf rdf:resource="&homelab;Stationery"/>
-    </owl:Class>
-
-
-
-    <!-- http://homelab.owl#PersonalHygieneItem -->
-
-    <owl:Class rdf:about="&homelab;PersonalHygieneItem">
-        <rdfs:subClassOf rdf:resource="&homelab;Object"/>
-    </owl:Class>
-
-
-
-    <!-- http://homelab.owl#Plane -->
-
-    <owl:Class rdf:about="&homelab;Plane">
-        <rdfs:subClassOf rdf:resource="http://www.w3.org/2002/07/owl#Thing"/>
-    </owl:Class>
-
-
-
-    <!-- http://homelab.owl#Plate -->
-
-    <owl:Class rdf:about="&homelab;Plate">
-        <rdfs:subClassOf rdf:resource="&homelab;FoodContainer"/>
-    </owl:Class>
-
-
-
-    <!-- http://homelab.owl#Plum -->
-
-    <owl:Class rdf:about="&homelab;Plum">
-        <rdfs:subClassOf rdf:resource="&homelab;Fruit"/>
-    </owl:Class>
-
-
-
-    <!-- http://homelab.owl#Popcorn -->
-
-    <owl:Class rdf:about="&homelab;Popcorn">
-        <rdfs:subClassOf rdf:resource="&homelab;Grain"/>
-    </owl:Class>
-
-
-
-    <!-- http://homelab.owl#Pot -->
-
-    <owl:Class rdf:about="&homelab;Pot">
-        <rdfs:subClassOf rdf:resource="&homelab;CookingUtensil"/>
-    </owl:Class>
-
-
-
-    <!-- http://homelab.owl#PotatoChips -->
-
-    <owl:Class rdf:about="&homelab;PotatoChips">
-        <rdfs:subClassOf rdf:resource="&homelab;Snack"/>
-    </owl:Class>
-
-
-
-    <!-- http://homelab.owl#PuddingBox -->
-
-    <owl:Class rdf:about="&homelab;PuddingBox">
-        <rdfs:subClassOf rdf:resource="&homelab;FoodContainer"/>
-    </owl:Class>
-
-
-
-    <!-- http://homelab.owl#Rice -->
-
-    <owl:Class rdf:about="&homelab;Rice">
-        <rdfs:subClassOf rdf:resource="&homelab;Grain"/>
-    </owl:Class>
-
-
-
-    <!-- http://homelab.owl#Robot -->
-
-    <owl:Class rdf:about="&homelab;Robot">
-        <rdfs:subClassOf rdf:resource="&homelab;Equipment"/>
-    </owl:Class>
-
-
-
-    <!-- http://homelab.owl#Room -->
-
-    <owl:Class rdf:about="&homelab;Room">
-        <rdfs:subClassOf rdf:resource="&homelab;Location"/>
-    </owl:Class>
-
-
-
-    <!-- http://homelab.owl#Sauce -->
-
-    <owl:Class rdf:about="&homelab;Sauce">
-        <rdfs:subClassOf rdf:resource="&homelab;Food"/>
-    </owl:Class>
-
-
-
-    <!-- http://homelab.owl#Shampoo -->
-
-    <owl:Class rdf:about="&homelab;Shampoo">
-        <rdfs:subClassOf rdf:resource="&homelab;PersonalHygieneItem"/>
-    </owl:Class>
-
-
-
-    <!-- http://homelab.owl#ShavingCream -->
-
-    <owl:Class rdf:about="&homelab;ShavingCream">
-        <rdfs:subClassOf rdf:resource="&homelab;PersonalHygieneItem"/>
-    </owl:Class>
-
-
-
-    <!-- http://homelab.owl#Shelf -->
-
-    <owl:Class rdf:about="&homelab;Shelf">
-        <rdfs:subClassOf rdf:resource="&homelab;Furniture"/>
-    </owl:Class>
-
-
-
-    <!-- http://homelab.owl#Shoes -->
-
-    <owl:Class rdf:about="&homelab;Shoes">
-        <rdfs:subClassOf rdf:resource="&homelab;Object"/>
-    </owl:Class>
-
-
-
-    <!-- http://homelab.owl#ShotGlass -->
-
-    <owl:Class rdf:about="&homelab;ShotGlass">
-        <rdfs:subClassOf rdf:resource="&homelab;Drinkware"/>
-    </owl:Class>
-
-
-
-    <!-- http://homelab.owl#ShowerGel -->
-
-    <owl:Class rdf:about="&homelab;ShowerGel">
-        <rdfs:subClassOf rdf:resource="&homelab;PersonalHygieneItem"/>
-    </owl:Class>
-
-
-
-    <!-- http://homelab.owl#Sideboard -->
-
-    <owl:Class rdf:about="&homelab;Sideboard">
-        <rdfs:subClassOf rdf:resource="&homelab;Furniture"/>
-    </owl:Class>
-
-
-
-    <!-- http://homelab.owl#Sink -->
-
-    <owl:Class rdf:about="&homelab;Sink">
-        <rdfs:subClassOf rdf:resource="&homelab;Furniture"/>
-    </owl:Class>
-
-
-
-    <!-- http://homelab.owl#Slippers -->
-
-    <owl:Class rdf:about="&homelab;Slippers">
-        <rdfs:subClassOf rdf:resource="&homelab;Shoes"/>
-    </owl:Class>
-
-
-
-    <!-- http://homelab.owl#Snack -->
-
-    <owl:Class rdf:about="&homelab;Snack">
-        <rdfs:subClassOf rdf:resource="&homelab;Food"/>
-    </owl:Class>
-
-
-
-    <!-- http://homelab.owl#Sockes -->
-
-    <owl:Class rdf:about="&homelab;Sockes">
-        <rdfs:subClassOf rdf:resource="&homelab;Clothes"/>
-    </owl:Class>
-
-
-
-    <!-- http://homelab.owl#Sofa -->
-
-    <owl:Class rdf:about="&homelab;Sofa">
-        <rdfs:subClassOf rdf:resource="&homelab;Furniture"/>
-    </owl:Class>
-
-
-
-    <!-- http://homelab.owl#SoupCan -->
-
-    <owl:Class rdf:about="&homelab;SoupCan">
-        <rdfs:subClassOf rdf:resource="&homelab;DrinkContainer"/>
-    </owl:Class>
-
-
-
-    <!-- http://homelab.owl#Pitcher -->
-
-    <owl:Class rdf:about="&homelab;Pitcher">
-        <rdfs:subClassOf rdf:resource="&homelab;FoodContainer"/>
-    </owl:Class>
-
-
-
-    <!-- http://homelab.owl#SoupPlate -->
-
-    <owl:Class rdf:about="&homelab;SoupPlate">
-        <rdfs:subClassOf rdf:resource="&homelab;FoodContainer"/>
-    </owl:Class>
-
-
-
-    <!-- http://apartment.owl#TomatoCan -->
-
-    <owl:Class rdf:about="&homelab;TomatoCan">
-        <rdfs:subClassOf rdf:resource="&homelab;FoodContainer"/>
-    </owl:Class>
-
-
-
-    <!-- http://homelab.owl#Spinach -->
-
-    <owl:Class rdf:about="&homelab;Spinach">
-        <rdfs:subClassOf rdf:resource="&homelab;Vegetable"/>
-    </owl:Class>
-
-
-
-    <!-- http://homelab.owl#Stapler -->
-
-    <owl:Class rdf:about="&homelab;Stapler">
-        <rdfs:subClassOf rdf:resource="&homelab;Stationery"/>
-    </owl:Class>
-
-
-
-    <!-- http://homelab.owl#Stationery -->
-
-    <owl:Class rdf:about="&homelab;Stationery">
-        <rdfs:subClassOf rdf:resource="&homelab;Object"/>
-    </owl:Class>
-
-
-
-    <!-- http://homelab.owl#Storing -->
-
-    <owl:Class rdf:about="&homelab;Storing">
-        <rdfs:subClassOf rdf:resource="&homelab;Utility"/>
-    </owl:Class>
-
-
-
-    <!-- http://homelab.owl#StoringBooks -->
-
-    <owl:Class rdf:about="&homelab;StoringBooks">
-        <rdfs:subClassOf rdf:resource="&homelab;Storing"/>
-    </owl:Class>
-
-
-
-    <!-- http://homelab.owl#StoringBottles -->
-
-    <owl:Class rdf:about="&homelab;StoringBottles">
-        <rdfs:subClassOf rdf:resource="&homelab;Storing"/>
-    </owl:Class>
-
-
-
-    <!-- http://homelab.owl#StoringBowls -->
-
-    <owl:Class rdf:about="&homelab;StoringBowls">
-        <rdfs:subClassOf rdf:resource="&homelab;Storing"/>
-    </owl:Class>
-
-
-
-    <!-- http://homelab.owl#StoringCleaningProducts -->
-
-    <owl:Class rdf:about="&homelab;StoringCleaningProducts">
-        <rdfs:subClassOf rdf:resource="&homelab;Storing"/>
-    </owl:Class>
-
-
-
-    <!-- http://homelab.owl#StoringCups -->
-
-    <owl:Class rdf:about="&homelab;StoringCups">
-        <rdfs:subClassOf rdf:resource="&homelab;Storing"/>
-    </owl:Class>
-
-
-
-    <!-- http://homelab.owl#StoringCutlery -->
-
-    <owl:Class rdf:about="&homelab;StoringCutlery">
-        <rdfs:subClassOf rdf:resource="&homelab;Storing"/>
-    </owl:Class>
-
-
-
-    <!-- http://homelab.owl#StoringFood -->
-
-    <owl:Class rdf:about="&homelab;StoringFood">
-        <rdfs:subClassOf rdf:resource="&homelab;Storing"/>
-    </owl:Class>
-
-
-
-    <!-- http://homelab.owl#StoringKitchenUtensil -->
-
-    <owl:Class rdf:about="&homelab;StoringKitchenUtensil">
-        <rdfs:subClassOf rdf:resource="&homelab;Storing"/>
-    </owl:Class>
-
-
-
-    <!-- http://homelab.owl#StoringOil -->
-
-    <owl:Class rdf:about="&homelab;StoringOil">
-        <rdfs:subClassOf rdf:resource="&homelab;Storing"/>
-    </owl:Class>
-
-
-
-    <!-- http://homelab.owl#StoringPans -->
-
-    <owl:Class rdf:about="&homelab;StoringPans">
-        <rdfs:subClassOf rdf:resource="&homelab;Storing"/>
-    </owl:Class>
-
-
-
-    <!-- http://homelab.owl#StoringPaperPlates -->
-
-    <owl:Class rdf:about="&homelab;StoringPaperPlates">
-        <rdfs:subClassOf rdf:resource="&homelab;Storing"/>
-    </owl:Class>
-
-
-
-    <!-- http://homelab.owl#StoringPlasticBags -->
-
-    <owl:Class rdf:about="&homelab;StoringPlasticBags">
-        <rdfs:subClassOf rdf:resource="&homelab;Storing"/>
-    </owl:Class>
-
-
-
-    <!-- http://homelab.owl#StoringPlates -->
-
-    <owl:Class rdf:about="&homelab;StoringPlates">
-        <rdfs:subClassOf rdf:resource="&homelab;Storing"/>
-    </owl:Class>
-
-
-
-    <!-- http://homelab.owl#StoringPots -->
-
-    <owl:Class rdf:about="&homelab;StoringPots">
-        <rdfs:subClassOf rdf:resource="&homelab;Storing"/>
-    </owl:Class>
-
-
-
-    <!-- http://homelab.owl#StoringSnacks -->
-
-    <owl:Class rdf:about="&homelab;StoringSnacks">
-        <rdfs:subClassOf rdf:resource="&homelab;Storing"/>
-    </owl:Class>
-
-
-
-    <!-- http://homelab.owl#StoringTableCoaster -->
-
-    <owl:Class rdf:about="&homelab;StoringTableCoaster">
-        <rdfs:subClassOf rdf:resource="&homelab;Storing"/>
-    </owl:Class>
-
-
-
-    <!-- http://homelab.owl#StoringToys -->
-
-    <owl:Class rdf:about="&homelab;StoringToys">
-        <rdfs:subClassOf rdf:resource="&homelab;Storing"/>
-    </owl:Class>
-
-
-
-    <!-- http://homelab.owl#Stove -->
-
-    <owl:Class rdf:about="&homelab;Stove">
-        <rdfs:subClassOf rdf:resource="&homelab;Appliance"/>
-        <rdfs:subClassOf>
-            <owl:Restriction>
-                <owl:onProperty rdf:resource="&homelab;usedFor"/>
-                <owl:someValuesFrom rdf:resource="&homelab;Cooking"/>
-            </owl:Restriction>
-        </rdfs:subClassOf>
-        <rdfs:subClassOf>
-            <owl:Restriction>
-                <owl:onProperty rdf:resource="&homelab;usedFor"/>
-                <owl:someValuesFrom rdf:resource="&homelab;Heating"/>
-            </owl:Restriction>
-        </rdfs:subClassOf>
-    </owl:Class>
-
-
-
-    <!-- http://homelab.owl#Strawberry -->
-
-    <owl:Class rdf:about="&homelab;Strawberry">
-        <rdfs:subClassOf rdf:resource="&homelab;Fruit"/>
-    </owl:Class>
-
-
-
-    <!-- http://homelab.owl#SugarBox -->
-
-    <owl:Class rdf:about="&homelab;SugarBox">
-        <rdfs:subClassOf rdf:resource="&homelab;FoodContainer"/>
-    </owl:Class>
-
-
-
-    <!-- http://homelab.owl#Table -->
-
-    <owl:Class rdf:about="&homelab;Table">
-        <rdfs:subClassOf rdf:resource="&homelab;Furniture"/>
-        <rdfs:subClassOf rdf:resource="&homelab;Plane"/>
-    </owl:Class>
-
-
-
-    <!-- http://homelab.owl#TableSpoon -->
-
-    <owl:Class rdf:about="&homelab;TableSpoon">
-        <rdfs:subClassOf rdf:resource="&homelab;KitchenUtensil"/>
-    </owl:Class>
-
-
-
-    <!-- http://homelab.owl#Tape -->
-
-    <owl:Class rdf:about="&homelab;Tape">
-        <rdfs:subClassOf rdf:resource="&homelab;Stationery"/>
-    </owl:Class>
-
-
-
-    <!-- http://homelab.owl#TeaSpoon -->
-
-    <owl:Class rdf:about="&homelab;TeaSpoon">
-        <rdfs:subClassOf rdf:resource="&homelab;KitchenUtensil"/>
-    </owl:Class>
-
-
-
-    <!-- http://homelab.owl#ToiletPaper -->
-
-    <owl:Class rdf:about="&homelab;ToiletPaper">
-        <rdfs:subClassOf rdf:resource="&homelab;PersonalHygieneItem"/>
-    </owl:Class>
-
-
-
-    <!-- http://homelab.owl#Toothbrush -->
-
-    <owl:Class rdf:about="&homelab;Toothbrush">
-        <rdfs:subClassOf rdf:resource="&homelab;PersonalHygieneItem"/>
-    </owl:Class>
-
-
-
-    <!-- http://homelab.owl#Toothpaste -->
-
-    <owl:Class rdf:about="&homelab;Toothpaste">
-        <rdfs:subClassOf rdf:resource="&homelab;PersonalHygieneItem"/>
-    </owl:Class>
-
-
-
-    <!-- http://homelab.owl#Toys -->
-
-    <owl:Class rdf:about="&homelab;Toys">
-        <rdfs:subClassOf rdf:resource="&homelab;Object"/>
-    </owl:Class>
-
-
-
-    <!-- http://homelab.owl#Ball -->
-
-    <owl:Class rdf:about="&homelab;Ball">
-        <rdfs:subClassOf rdf:resource="&homelab;Toys"/>
-    </owl:Class>
-
-
-
-    <!-- http://homelab.owl#Football -->
-
-    <owl:Class rdf:about="&homelab;Football">
-        <rdfs:subClassOf rdf:resource="&homelab;Ball"/>
-    </owl:Class>
-
-
-
-
-    <!-- http://homelab.owl#Basketball -->
-
-    <owl:Class rdf:about="&homelab;Basketball">
-        <rdfs:subClassOf rdf:resource="&homelab;Ball"/>
-    </owl:Class>
-
-
-
-
-    <!-- http://homelab.owl#TennisBall -->
-
-    <owl:Class rdf:about="&homelab;TennisBall">
-        <rdfs:subClassOf rdf:resource="&homelab;Ball"/>
-    </owl:Class>
-
-
-
-
-    <!-- http://homelab.owl#Baseball -->
-
-    <owl:Class rdf:about="&homelab;Baseball">
-        <rdfs:subClassOf rdf:resource="&homelab;Ball"/>
-    </owl:Class>
-
-
-
-
-    <!-- http://homelab.owl#Racquetball -->
-
-    <owl:Class rdf:about="&homelab;Racquetball">
-        <rdfs:subClassOf rdf:resource="&homelab;Ball"/>
-    </owl:Class>
-
-
-    <!-- http://homelab.owl#Utility -->
-
-    <owl:Class rdf:about="&homelab;Utility">
-        <rdfs:subClassOf rdf:resource="http://www.w3.org/2002/07/owl#Thing"/>
-    </owl:Class>
-
-
-
-    <!-- http://homelab.owl#VacuumCleaner -->
-
-    <owl:Class rdf:about="&homelab;VacuumCleaner">
-        <rdfs:subClassOf rdf:resource="&homelab;Appliance"/>
-    </owl:Class>
-
-
-
-    <!-- http://homelab.owl#Vegetable -->
-
-    <owl:Class rdf:about="&homelab;Vegetable">
-        <rdfs:subClassOf rdf:resource="&homelab;Food"/>
-    </owl:Class>
-
-
-
-    <!-- http://homelab.owl#Wall -->
-
-    <owl:Class rdf:about="&homelab;Wall">
-        <rdfs:subClassOf rdf:resource="&homelab;Location"/>
-    </owl:Class>
-
-
-
-    <!-- http://homelab.owl#Wardrobe -->
-
-    <owl:Class rdf:about="&homelab;Wardrobe">
-        <rdfs:subClassOf rdf:resource="&homelab;Furniture"/>
-    </owl:Class>
-
-
-
-    <!-- http://homelab.owl#WaterBoiler -->
-
-    <owl:Class rdf:about="&homelab;WaterBoiler">
-        <rdfs:subClassOf rdf:resource="&homelab;Appliance"/>
-        <rdfs:subClassOf>
-            <owl:Restriction>
-                <owl:onProperty rdf:resource="&homelab;usedFor"/>
-                <owl:someValuesFrom rdf:resource="&homelab;Boiling"/>
-            </owl:Restriction>
-        </rdfs:subClassOf>
-    </owl:Class>
-
-
-
-    <!-- http://homelab.owl#Wine -->
-
-    <owl:Class rdf:about="&homelab;Wine">
-        <rdfs:subClassOf rdf:resource="&homelab;Alcohol"/>
-    </owl:Class>
-
-
-
-    <!-- http://homelab.owl#WineGlass -->
-
-    <owl:Class rdf:about="&homelab;WineGlass">
-        <rdfs:subClassOf rdf:resource="&homelab;Drinkware"/>
-    </owl:Class>
-
-
-
-    <!-- http://homelab.owl#WorkTable -->
-
-    <owl:Class rdf:about="&homelab;WorkTable">
-        <rdfs:subClassOf rdf:resource="&homelab;Table"/>
-    </owl:Class>
-
-
-
-    <!-- http://homelab.owl#Yogurt -->
-
-    <owl:Class rdf:about="&homelab;Yogurt">
-        <rdfs:subClassOf rdf:resource="&homelab;Dairy"/>
-    </owl:Class>
-
->>>>>>> 89a6e54f
 
 
     <!-- http://homelab#WaterBoiler -->
 
-<<<<<<< HEAD
     <owl:NamedIndividual rdf:about="http://homelab#WaterBoiler">
         <rdf:type rdf:resource="http://apartment#WaterBoiler"/>
     </owl:NamedIndividual>
     
-=======
-    <rdf:Description rdf:about="http://www.w3.org/2002/07/owl#Thing">
-        <rdfs:subClassOf rdf:resource="http://www.w3.org/2002/07/owl#Thing"/>
-    </rdf:Description>
->>>>>>> 89a6e54f
-
-
-
-    <!--
+
+
+    <!-- 
     ///////////////////////////////////////////////////////////////////////////////////////
     //
     // General axioms
@@ -3285,110 +1500,72 @@
     <rdf:Description>
         <rdf:type rdf:resource="http://www.w3.org/2002/07/owl#AllDisjointClasses"/>
         <owl:members rdf:parseType="Collection">
-            <rdf:Description rdf:about="&homelab;Appliance"/>
-            <rdf:Description rdf:about="&homelab;CookingUtensil"/>
-            <rdf:Description rdf:about="&homelab;Drinkware"/>
-            <rdf:Description rdf:about="&homelab;FoodContainer"/>
-            <rdf:Description rdf:about="&homelab;Furniture"/>
-            <rdf:Description rdf:about="&homelab;KitchenUtensil"/>
-            <rdf:Description rdf:about="&homelab;PersonalHygieneItem"/>
+            <rdf:Description rdf:about="http://apartment#Appliance"/>
+            <rdf:Description rdf:about="http://apartment#CookingUtensil"/>
+            <rdf:Description rdf:about="http://apartment#Drinkware"/>
+            <rdf:Description rdf:about="http://apartment#FoodContainer"/>
+            <rdf:Description rdf:about="http://apartment#Furniture"/>
+            <rdf:Description rdf:about="http://apartment#KitchenUtensil"/>
+            <rdf:Description rdf:about="http://apartment#PersonalHygieneItem"/>
         </owl:members>
     </rdf:Description>
     <rdf:Description>
         <rdf:type rdf:resource="http://www.w3.org/2002/07/owl#AllDisjointClasses"/>
         <owl:members rdf:parseType="Collection">
-            <rdf:Description rdf:about="&homelab;Bed"/>
-            <rdf:Description rdf:about="&homelab;Chair"/>
-            <rdf:Description rdf:about="&homelab;Cupboard"/>
-            <rdf:Description rdf:about="&homelab;DiningTable"/>
-            <rdf:Description rdf:about="&homelab;Drawer"/>
-            <rdf:Description rdf:about="&homelab;Sofa"/>
-            <rdf:Description rdf:about="&homelab;Wardrobe"/>
-            <rdf:Description rdf:about="&homelab;WorkTable"/>
+            <rdf:Description rdf:about="http://apartment#Bowl"/>
+            <rdf:Description rdf:about="http://apartment#LunchBox"/>
+            <rdf:Description rdf:about="http://apartment#Plate"/>
+            <rdf:Description rdf:about="http://apartment#SoupPlate"/>
         </owl:members>
     </rdf:Description>
     <rdf:Description>
         <rdf:type rdf:resource="http://www.w3.org/2002/07/owl#AllDisjointClasses"/>
         <owl:members rdf:parseType="Collection">
-<<<<<<< HEAD
-            <rdf:Description rdf:about="http://apartment#Bowl"/>
-            <rdf:Description rdf:about="http://apartment#LunchBox"/>
-            <rdf:Description rdf:about="http://apartment#Plate"/>
-            <rdf:Description rdf:about="http://apartment#SoupPlate"/>
-=======
-            <rdf:Description rdf:about="&homelab;Bowl"/>
-            <rdf:Description rdf:about="&homelab;LunchBox"/>
-            <rdf:Description rdf:about="&homelab;Plate"/>
-            <rdf:Description rdf:about="&homelab;SoupPlate"/>
+            <rdf:Description rdf:about="http://apartment#BreadKnife"/>
+            <rdf:Description rdf:about="http://apartment#Fork"/>
+            <rdf:Description rdf:about="http://apartment#Knife"/>
+            <rdf:Description rdf:about="http://apartment#TableSpoon"/>
+            <rdf:Description rdf:about="http://apartment#TeaSpoon"/>
         </owl:members>
     </rdf:Description>
     <rdf:Description>
         <rdf:type rdf:resource="http://www.w3.org/2002/07/owl#AllDisjointClasses"/>
         <owl:members rdf:parseType="Collection">
-            <rdf:Description rdf:about="&homelab;BreadKnife"/>
-            <rdf:Description rdf:about="&homelab;Fork"/>
-            <rdf:Description rdf:about="&homelab;Knife"/>
-            <rdf:Description rdf:about="&homelab;TableSpoon"/>
-            <rdf:Description rdf:about="&homelab;TeaSpoon"/>
->>>>>>> 89a6e54f
+            <rdf:Description rdf:about="http://apartment#Cup"/>
+            <rdf:Description rdf:about="http://apartment#DrinkingGlass"/>
+            <rdf:Description rdf:about="http://apartment#Mug"/>
+            <rdf:Description rdf:about="http://apartment#ShotGlass"/>
+            <rdf:Description rdf:about="http://apartment#WineGlass"/>
         </owl:members>
     </rdf:Description>
     <rdf:Description>
         <rdf:type rdf:resource="http://www.w3.org/2002/07/owl#AllDisjointClasses"/>
         <owl:members rdf:parseType="Collection">
-            <rdf:Description rdf:about="&homelab;Cup"/>
-            <rdf:Description rdf:about="&homelab;ShotGlass"/>
-            <rdf:Description rdf:about="&homelab;WineGlass"/>
-            <rdf:Description rdf:about="&homelab;Glass"/>
-            <rdf:Description rdf:about="&homelab;Mug"/>
+            <rdf:Description rdf:about="http://apartment#Dishwasher"/>
+            <rdf:Description rdf:about="http://apartment#Fridge"/>
+            <rdf:Description rdf:about="http://apartment#Laptop"/>
+            <rdf:Description rdf:about="http://apartment#MicrowaveOven"/>
+            <rdf:Description rdf:about="http://apartment#Mixer"/>
+            <rdf:Description rdf:about="http://apartment#Oven"/>
+            <rdf:Description rdf:about="http://apartment#Stove"/>
+            <rdf:Description rdf:about="http://apartment#VacuumCleaner"/>
+            <rdf:Description rdf:about="http://apartment#WaterBoiler"/>
         </owl:members>
     </rdf:Description>
     <rdf:Description>
         <rdf:type rdf:resource="http://www.w3.org/2002/07/owl#AllDisjointClasses"/>
         <owl:members rdf:parseType="Collection">
-<<<<<<< HEAD
-            <rdf:Description rdf:about="http://apartment#Cup"/>
-            <rdf:Description rdf:about="http://apartment#DrinkingGlass"/>
-            <rdf:Description rdf:about="http://apartment#Mug"/>
-            <rdf:Description rdf:about="http://apartment#ShotGlass"/>
-            <rdf:Description rdf:about="http://apartment#WineGlass"/>
-=======
-            <rdf:Description rdf:about="&homelab;Dishwasher"/>
-            <rdf:Description rdf:about="&homelab;Fridge"/>
-            <rdf:Description rdf:about="&homelab;Laptop"/>
-            <rdf:Description rdf:about="&homelab;MicrowaveOven"/>
-            <rdf:Description rdf:about="&homelab;Mixer"/>
-            <rdf:Description rdf:about="&homelab;Oven"/>
-            <rdf:Description rdf:about="&homelab;Stove"/>
-            <rdf:Description rdf:about="&homelab;VacuumCleaner"/>
-            <rdf:Description rdf:about="&homelab;WaterBoiler"/>
->>>>>>> 89a6e54f
-        </owl:members>
-    </rdf:Description>
-    <rdf:Description>
-        <rdf:type rdf:resource="http://www.w3.org/2002/07/owl#AllDisjointClasses"/>
-        <owl:members rdf:parseType="Collection">
-            <rdf:Description rdf:about="&homelab;HandSoap"/>
-            <rdf:Description rdf:about="&homelab;Shampoo"/>
-            <rdf:Description rdf:about="&homelab;ShavingCream"/>
-            <rdf:Description rdf:about="&homelab;ShowerGel"/>
-            <rdf:Description rdf:about="&homelab;ToiletPaper"/>
-            <rdf:Description rdf:about="&homelab;Toothbrush"/>
-            <rdf:Description rdf:about="&homelab;Toothpaste"/>
-        </owl:members>
-    </rdf:Description>
-    <rdf:Description>
-        <rdf:type rdf:resource="http://www.w3.org/2002/07/owl#AllDisjointClasses"/>
-        <owl:members rdf:parseType="Collection">
-            <rdf:Description rdf:about="&homelab;Football"/>
-            <rdf:Description rdf:about="&homelab;Basketball"/>
-            <rdf:Description rdf:about="&homelab;TennisBall"/>
-            <rdf:Description rdf:about="&homelab;Baseball"/>
-            <rdf:Description rdf:about="&homelab;Racquetball"/>
+            <rdf:Description rdf:about="http://apartment#HandSoap"/>
+            <rdf:Description rdf:about="http://apartment#Shampoo"/>
+            <rdf:Description rdf:about="http://apartment#ShavingCream"/>
+            <rdf:Description rdf:about="http://apartment#ShowerGel"/>
+            <rdf:Description rdf:about="http://apartment#ToiletPaper"/>
+            <rdf:Description rdf:about="http://apartment#Toothbrush"/>
+            <rdf:Description rdf:about="http://apartment#Toothpaste"/>
         </owl:members>
     </rdf:Description>
 </rdf:RDF>
 
 
 
-<!-- Generated by the OWL API (version 4.5.9.2019-02-01T07:24:44Z) https://github.com/owlcs/owlapi -->+<!-- Generated by the OWL API (version 4.5.9.2019-02-01T07:24:44Z) https://github.com/owlcs/owlapi -->
